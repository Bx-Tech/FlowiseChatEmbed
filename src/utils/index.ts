export const isNotDefined = <T>(value: T | undefined | null): value is undefined | null => value === undefined || value === null;

export const isDefined = <T>(value: T | undefined | null): value is NonNullable<T> => value !== undefined && value !== null;

export const isEmpty = (value: string | undefined | null): value is undefined => value === undefined || value === null || value === '';

export const isNotEmpty = (value: string | undefined | null): value is string => value !== undefined && value !== null && value !== '';

export const sendRequest = async <ResponseData>(
  params:
    | {
<<<<<<< HEAD
        url: string;
        method: string;
        body?: Record<string, unknown> | FormData;
        type?: string;
        headers?: Record<string, any>;
        formData?: FormData;
      }
=======
      url: string;
      method: string;
      body?: Record<string, unknown> | FormData;
      type?: string;
      onRequest?: (request: RequestInit) => Promise<void>
    }
>>>>>>> 98a41ca8
    | string,
): Promise<{ data?: ResponseData; error?: Error }> => {
  try {
    const url = typeof params === 'string' ? params : params.url;
<<<<<<< HEAD
    const headers =
      typeof params !== 'string' && isDefined(params.body)
        ? {
            'Content-Type': 'application/json',
            ...params.headers,
          }
        : undefined;
    let body: string | FormData | undefined = typeof params !== 'string' && isDefined(params.body) ? JSON.stringify(params.body) : undefined;
    if (typeof params !== 'string' && params.formData) body = params.formData;
    const response = await fetch(url, {
      method: typeof params === 'string' ? 'GET' : params.method,
      mode: 'cors',
      headers,
      body,
    });
=======

    const requestInfo: RequestInit = {
      method: typeof params === 'string' ? 'GET' : params.method,
      mode: 'cors',
      headers:
        typeof params !== 'string' && isDefined(params.body)
          ? {
            'Content-Type': 'application/json',
          }
          : undefined,
      body: typeof params !== 'string' && isDefined(params.body) ? JSON.stringify(params.body) : undefined,
    };

    if (typeof params !== 'string' && params.onRequest) {
      await params.onRequest(requestInfo);
    }
    
    const response = await fetch(url, requestInfo);

>>>>>>> 98a41ca8
    let data: any;
    const contentType = response.headers.get('Content-Type');
    if (contentType && contentType.includes('application/json')) {
      data = await response.json();
    } else if (typeof params !== 'string' && params.type === 'blob') {
      data = await response.blob();
    } else {
      data = await response.text();
    }
    if (!response.ok) {
      let errorMessage;

      if (typeof data === 'object' && 'error' in data) {
        errorMessage = data.error;
      } else {
        errorMessage = data || response.statusText;
      }

      throw errorMessage;
    }

    return { data };
  } catch (e) {
    console.error(e);
    return { error: e as Error };
  }
};

export const setLocalStorageChatflow = (chatflowid: string, chatId: string, saveObj: Record<string, any> = {}) => {
  const chatDetails = localStorage.getItem(`${chatflowid}_EXTERNAL`);
  const obj = { ...saveObj };
  if (chatId) obj.chatId = chatId;

  if (!chatDetails) {
    localStorage.setItem(`${chatflowid}_EXTERNAL`, JSON.stringify(obj));
  } else {
    try {
      const parsedChatDetails = JSON.parse(chatDetails);
      localStorage.setItem(`${chatflowid}_EXTERNAL`, JSON.stringify({ ...parsedChatDetails, ...obj }));
    } catch (e) {
      const chatId = chatDetails;
      obj.chatId = chatId;
      localStorage.setItem(`${chatflowid}_EXTERNAL`, JSON.stringify(obj));
    }
  }
};

export const getLocalStorageChatflow = (chatflowid: string) => {
  const chatDetails = localStorage.getItem(`${chatflowid}_EXTERNAL`);
  if (!chatDetails) return {};
  try {
    return JSON.parse(chatDetails);
  } catch (e) {
    return {};
  }
};

export const removeLocalStorageChatHistory = (chatflowid: string) => {
  const chatDetails = localStorage.getItem(`${chatflowid}_EXTERNAL`);
  if (!chatDetails) return;
  try {
    const parsedChatDetails = JSON.parse(chatDetails);
    if (parsedChatDetails.lead) {
      // Dont remove lead when chat is cleared
      const obj = { lead: parsedChatDetails.lead };
      localStorage.removeItem(`${chatflowid}_EXTERNAL`);
      localStorage.setItem(`${chatflowid}_EXTERNAL`, JSON.stringify(obj));
    } else {
      localStorage.removeItem(`${chatflowid}_EXTERNAL`);
    }
  } catch (e) {
    return;
  }
};

export const getBubbleButtonSize = (size: 'small' | 'medium' | 'large' | number | undefined) => {
  if (!size) return 48;
  if (typeof size === 'number') return size;
  if (size === 'small') return 32;
  if (size === 'medium') return 48;
  if (size === 'large') return 64;
  return 48;
};<|MERGE_RESOLUTION|>--- conflicted
+++ resolved
@@ -9,27 +9,18 @@
 export const sendRequest = async <ResponseData>(
   params:
     | {
-<<<<<<< HEAD
         url: string;
         method: string;
         body?: Record<string, unknown> | FormData;
         type?: string;
         headers?: Record<string, any>;
         formData?: FormData;
+        onRequest?: (request: RequestInit) => Promise<void>
       }
-=======
-      url: string;
-      method: string;
-      body?: Record<string, unknown> | FormData;
-      type?: string;
-      onRequest?: (request: RequestInit) => Promise<void>
-    }
->>>>>>> 98a41ca8
     | string,
 ): Promise<{ data?: ResponseData; error?: Error }> => {
   try {
     const url = typeof params === 'string' ? params : params.url;
-<<<<<<< HEAD
     const headers =
       typeof params !== 'string' && isDefined(params.body)
         ? {
@@ -39,24 +30,12 @@
         : undefined;
     let body: string | FormData | undefined = typeof params !== 'string' && isDefined(params.body) ? JSON.stringify(params.body) : undefined;
     if (typeof params !== 'string' && params.formData) body = params.formData;
-    const response = await fetch(url, {
-      method: typeof params === 'string' ? 'GET' : params.method,
-      mode: 'cors',
-      headers,
-      body,
-    });
-=======
 
     const requestInfo: RequestInit = {
       method: typeof params === 'string' ? 'GET' : params.method,
       mode: 'cors',
-      headers:
-        typeof params !== 'string' && isDefined(params.body)
-          ? {
-            'Content-Type': 'application/json',
-          }
-          : undefined,
-      body: typeof params !== 'string' && isDefined(params.body) ? JSON.stringify(params.body) : undefined,
+      headers,
+      body
     };
 
     if (typeof params !== 'string' && params.onRequest) {
@@ -65,7 +44,6 @@
     
     const response = await fetch(url, requestInfo);
 
->>>>>>> 98a41ca8
     let data: any;
     const contentType = response.headers.get('Content-Type');
     if (contentType && contentType.includes('application/json')) {
