--- conflicted
+++ resolved
@@ -1,15 +1,10 @@
 import { ShortTextInput } from './ShortTextInput';
 import { isMobile } from '@/utils/isMobileSignal';
-<<<<<<< HEAD
-import { createSignal, createEffect, onMount } from 'solid-js';
-import { SendButton } from '@/components/buttons/SendButton';
-=======
 import { createSignal, createEffect, onMount, Setter } from 'solid-js';
 import { SendButton } from '@/components/buttons/SendButton';
 import { FileEvent, UploadsConfig } from '@/components/Bot';
 import { ImageUploadButton } from '@/components/buttons/ImageUploadButton';
 import { RecordAudioButton } from '@/components/buttons/RecordAudioButton';
->>>>>>> fe9eba51
 
 type Props = {
   placeholder?: string;
