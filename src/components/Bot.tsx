import { createSignal, createEffect, For, onMount, Show, mergeProps, on, createMemo } from 'solid-js';
import { v4 as uuidv4 } from 'uuid';
import { sendMessageQuery, isStreamAvailableQuery, IncomingInput, getChatbotConfig } from '@/queries/sendMessageQuery';
import { TextInput } from './inputs/textInput';
import { GuestBubble } from './bubbles/GuestBubble';
import { BotBubble } from './bubbles/BotBubble';
import { LoadingBubble } from './bubbles/LoadingBubble';
import { SourceBubble } from './bubbles/SourceBubble';
import { StarterPromptBubble } from './bubbles/StarterPromptBubble';
import { BotMessageTheme, TextInputTheme, UserMessageTheme, FeedbackTheme } from '@/features/bubble/types';
import { Badge } from './Badge';
import socketIOClient from 'socket.io-client';
import { Popup } from '@/features/popup';
import { Avatar } from '@/components/avatars/Avatar';
import { DeleteButton, SendButton } from '@/components/buttons/SendButton';
import { CircleDotIcon, TrashIcon } from './icons';
import { CancelButton } from './buttons/CancelButton';
import { cancelAudioRecording, startAudioRecording, stopAudioRecording } from '@/utils/audioRecording';
import { LeadCaptureBubble } from '@/components/bubbles/LeadCaptureBubble';
<<<<<<< HEAD
import { getLocalStorageChatflow, setLocalStorageChatflow } from '@/utils';
=======
>>>>>>> 6c23ecdf

export type FileEvent<T = EventTarget> = {
  target: T;
};

export type FormEvent<T = EventTarget> = {
  preventDefault: () => void;
  currentTarget: T;
};

type ImageUploadConstraits = {
  fileTypes: string[];
  maxUploadSize: number;
};

export type UploadsConfig = {
  imgUploadSizeAndTypes: ImageUploadConstraits[];
  isImageUploadAllowed: boolean;
  isSpeechToTextEnabled: boolean;
};

type FilePreviewData = string | ArrayBuffer;

type FilePreview = {
  data: FilePreviewData;
  mime: string;
  name: string;
  preview: string;
  type: string;
};

type messageType = 'apiMessage' | 'userMessage' | 'usermessagewaiting' | 'leadCaptureMessage';

export type FileUpload = Omit<FilePreview, 'preview'>;

export type MessageType = {
  messageId?: string;
  message: string;
  type: messageType;
  sourceDocuments?: any;
  fileAnnotations?: any;
  fileUploads?: Partial<FileUpload>[];
};

type observerConfigType = (accessor: string | boolean | object | MessageType[]) => void;
export type observersConfigType = Record<'observeUserInput' | 'observeLoading' | 'observeMessages', observerConfigType>;

export type BotProps = {
  chatflowid: string;
  apiHost?: string;
  chatflowConfig?: Record<string, unknown>;
  welcomeMessage?: string;
  errorMessage?: string;
  botMessage?: BotMessageTheme;
  userMessage?: UserMessageTheme;
  textInput?: TextInputTheme;
  feedback?: FeedbackTheme;
  poweredByTextColor?: string;
  badgeBackgroundColor?: string;
  bubbleBackgroundColor?: string;
  bubbleTextColor?: string;
  showTitle?: boolean;
  title?: string;
  titleAvatarSrc?: string;
  fontSize?: number;
  isFullPage?: boolean;
  observersConfig?: observersConfigType;
};

export type LeadsConfig = {
  status: boolean;
  title?: string;
  name?: boolean;
  email?: boolean;
  phone?: boolean;
  successMessage?: string;
};

const defaultWelcomeMessage = 'Hi there! How can I help?';

/*const sourceDocuments = [
    {
        "pageContent": "I know some are talking about “living with COVID-19”. Tonight – I say that we will never just accept living with COVID-19. \r\n\r\nWe will continue to combat the virus as we do other diseases. And because this is a virus that mutates and spreads, we will stay on guard. \r\n\r\nHere are four common sense steps as we move forward safely.  \r\n\r\nFirst, stay protected with vaccines and treatments. We know how incredibly effective vaccines are. If you’re vaccinated and boosted you have the highest degree of protection. \r\n\r\nWe will never give up on vaccinating more Americans. Now, I know parents with kids under 5 are eager to see a vaccine authorized for their children. \r\n\r\nThe scientists are working hard to get that done and we’ll be ready with plenty of vaccines when they do. \r\n\r\nWe’re also ready with anti-viral treatments. If you get COVID-19, the Pfizer pill reduces your chances of ending up in the hospital by 90%.",
        "metadata": {
          "source": "blob",
          "blobType": "",
          "loc": {
            "lines": {
              "from": 450,
              "to": 462
            }
          }
        }
    },
    {
        "pageContent": "sistance,  and  polishing  [65].  For  instance,  AI  tools  generate\nsuggestions based on inputting keywords or topics. The tools\nanalyze  search  data,  trending  topics,  and  popular  queries  to\ncreate  fresh  content.  What’s  more,  AIGC  assists  in  writing\narticles and posting blogs on specific topics. While these tools\nmay not be able to produce high-quality content by themselves,\nthey can provide a starting point for a writer struggling with\nwriter’s block.\nH.  Cons of AIGC\nOne of the main concerns among the public is the potential\nlack  of  creativity  and  human  touch  in  AIGC.  In  addition,\nAIGC sometimes lacks a nuanced understanding of language\nand context, which may lead to inaccuracies and misinterpre-\ntations. There are also concerns about the ethics and legality\nof using AIGC, particularly when it results in issues such as\ncopyright  infringement  and  data  privacy.  In  this  section,  we\nwill discuss some of the disadvantages of AIGC (Table IV).",
        "metadata": {
          "source": "blob",
          "blobType": "",
          "pdf": {
            "version": "1.10.100",
            "info": {
              "PDFFormatVersion": "1.5",
              "IsAcroFormPresent": false,
              "IsXFAPresent": false,
              "Title": "",
              "Author": "",
              "Subject": "",
              "Keywords": "",
              "Creator": "LaTeX with hyperref",
              "Producer": "pdfTeX-1.40.21",
              "CreationDate": "D:20230414003603Z",
              "ModDate": "D:20230414003603Z",
              "Trapped": {
                "name": "False"
              }
            },
            "metadata": null,
            "totalPages": 17
          },
          "loc": {
            "pageNumber": 8,
            "lines": {
              "from": 301,
              "to": 317
            }
          }
        }
    },
    {
        "pageContent": "Main article: Views of Elon Musk",
        "metadata": {
          "source": "https://en.wikipedia.org/wiki/Elon_Musk",
          "loc": {
            "lines": {
              "from": 2409,
              "to": 2409
            }
          }
        }
    },
    {
        "pageContent": "First Name: John\nLast Name: Doe\nAddress: 120 jefferson st.\nStates: Riverside\nCode: NJ\nPostal: 8075",
        "metadata": {
          "source": "blob",
          "blobType": "",
          "line": 1,
          "loc": {
            "lines": {
              "from": 1,
              "to": 6
            }
          }
        }
    },
]*/

const defaultBackgroundColor = '#ffffff';
const defaultTextColor = '#303235';

export const Bot = (botProps: BotProps & { class?: string }) => {
  // set a default value for showTitle if not set and merge with other props
  const props = mergeProps({ showTitle: true }, botProps);
  let chatContainer: HTMLDivElement | undefined;
  let bottomSpacer: HTMLDivElement | undefined;
  let botContainer: HTMLDivElement | undefined;

  const [userInput, setUserInput] = createSignal('');
  const [loading, setLoading] = createSignal(false);
  const [sourcePopupOpen, setSourcePopupOpen] = createSignal(false);
  const [sourcePopupSrc, setSourcePopupSrc] = createSignal({});
  const [messages, setMessages] = createSignal<MessageType[]>(
    [
      {
        message: props.welcomeMessage ?? defaultWelcomeMessage,
        type: 'apiMessage',
      },
    ],
    { equals: false },
  );
  const [socketIOClientId, setSocketIOClientId] = createSignal('');
  const [isChatFlowAvailableToStream, setIsChatFlowAvailableToStream] = createSignal(false);
  const [chatId, setChatId] = createSignal(
    (props.chatflowConfig?.vars as any)?.customerId ? `${(props.chatflowConfig?.vars as any).customerId.toString()}+${uuidv4()}` : uuidv4(),
  );
  const [starterPrompts, setStarterPrompts] = createSignal<string[]>([], { equals: false });
  const [chatFeedbackStatus, setChatFeedbackStatus] = createSignal<boolean>(false);
  const [uploadsConfig, setUploadsConfig] = createSignal<UploadsConfig>();
  const [leadsConfig, setLeadsConfig] = createSignal<LeadsConfig>();
  const [isLeadSaved, setIsLeadSaved] = createSignal(false);
  const [leadEmail, setLeadEmail] = createSignal('');

  // drag & drop file input
  // TODO: fix this type
  const [previews, setPreviews] = createSignal<FilePreview[]>([]);

  // audio recording
  const [elapsedTime, setElapsedTime] = createSignal('00:00');
  const [isRecording, setIsRecording] = createSignal(false);
  const [recordingNotSupported, setRecordingNotSupported] = createSignal(false);
  const [isLoadingRecording, setIsLoadingRecording] = createSignal(false);

  // drag & drop
  const [isDragActive, setIsDragActive] = createSignal(false);

  onMount(() => {
    if (botProps?.observersConfig) {
      const { observeUserInput, observeLoading, observeMessages } = botProps.observersConfig;
      typeof observeUserInput === 'function' &&
        // eslint-disable-next-line solid/reactivity
        createMemo(() => {
          observeUserInput(userInput());
        });
      typeof observeLoading === 'function' &&
        // eslint-disable-next-line solid/reactivity
        createMemo(() => {
          observeLoading(loading());
        });
      typeof observeMessages === 'function' &&
        // eslint-disable-next-line solid/reactivity
        createMemo(() => {
          observeMessages(messages());
        });
    }

    if (!bottomSpacer) return;
    setTimeout(() => {
      chatContainer?.scrollTo(0, chatContainer.scrollHeight);
    }, 50);
  });

  const scrollToBottom = () => {
    setTimeout(() => {
      chatContainer?.scrollTo(0, chatContainer.scrollHeight);
    }, 50);
  };

  const getLeadsFromLocalStorage = () => {
    const chatMessage = localStorage.getItem(`${props.chatflowid}_EXTERNAL`);
    if (chatMessage) {
      try {
        const objChatMessage = JSON.parse(chatMessage);
        return objChatMessage?.lead ?? undefined
      } catch (e) {
        return undefined
      }
    }
    return undefined
  }

  /**
   * Add each chat message into localStorage
   */
  const addChatMessage = (allMessage: MessageType[]) => {
<<<<<<< HEAD
    setLocalStorageChatflow(props.chatflowid, chatId(), { chatHistory: allMessage });
=======
    const chatDetails = localStorage.getItem(`${props.chatflowid}_EXTERNAL`)
    if (!chatDetails) {
      localStorage.setItem(`${props.chatflowid}_EXTERNAL`, JSON.stringify({ chatId: chatId(), chatHistory: allMessage }));
    } else {
      try {
        const parsedChatDetails = JSON.parse(chatDetails)
        localStorage.setItem(`${props.chatflowid}_EXTERNAL`, JSON.stringify({ ...parsedChatDetails, chatId: chatId(), chatHistory: allMessage }))
      } catch (e) {
        localStorage.setItem(`${props.chatflowid}_EXTERNAL`, JSON.stringify({ chatId: chatId(), chatHistory: allMessage }));
      }
    }
>>>>>>> 6c23ecdf
  };

  const updateLastMessage = (text: string, messageId: string, sourceDocuments: any = null, fileAnnotations: any = null) => {
    setMessages((data) => {
      const updated = data.map((item, i) => {
        if (i === data.length - 1) {
          return { ...item, message: item.message + text, messageId, sourceDocuments, fileAnnotations };
        }
        return item;
      });
      addChatMessage(updated);
      return [...updated];
    });
  };

  const updateLastMessageSourceDocuments = (sourceDocuments: any) => {
    setMessages((data) => {
      const updated = data.map((item, i) => {
        if (i === data.length - 1) {
          return { ...item, sourceDocuments: sourceDocuments };
        }
        return item;
      });
      addChatMessage(updated);
      return [...updated];
    });
  };

  const clearPreviews = () => {
    // Revoke the data uris to avoid memory leaks
    previews().forEach((file) => URL.revokeObjectURL(file.preview));
    setPreviews([]);
  };

  // Handle errors
  const handleError = (message = 'Oops! There seems to be an error. Please try again.') => {
    setMessages((prevMessages) => {
      const messages: MessageType[] = [...prevMessages, { message: props.errorMessage || message, type: 'apiMessage' }];
      addChatMessage(messages);
      return messages;
    });
    setLoading(false);
    setUserInput('');
    scrollToBottom();
  };

  const promptClick = (prompt: string) => {
    handleSubmit(prompt);
  };

  // Handle form submission
  const handleSubmit = async (value: string) => {
    setUserInput(value);

    if (value.trim() === '') {
      const containsAudio = previews().filter((item) => item.type === 'audio').length > 0;
      if (!(previews().length >= 1 && containsAudio)) {
        return;
      }
    }

    setLoading(true);
    scrollToBottom();

    // Send user question and history to API
    const welcomeMessage = props.welcomeMessage ?? defaultWelcomeMessage;
    const messageList = messages().filter((msg) => msg.message !== welcomeMessage);

    const urls = previews().map((item) => {
      return {
        data: item.data,
        type: item.type,
        name: item.name,
        mime: item.mime,
      };
    });

    clearPreviews();

    setMessages((prevMessages) => {
      const messages: MessageType[] = [...prevMessages, { message: value, type: 'userMessage', fileUploads: urls }];
      addChatMessage(messages);
      return messages;
    });

    const body: IncomingInput = {
      question: value,
      history: messageList,
      chatId: chatId(),
    };

    if (urls && urls.length > 0) body.uploads = urls;

    if (props.chatflowConfig) body.overrideConfig = props.chatflowConfig;

    if (leadEmail()) body.leadEmail = leadEmail();

    if (isChatFlowAvailableToStream()) {
      body.socketIOClientId = socketIOClientId();
    } else {
      setMessages((prevMessages) => [...prevMessages, { message: '', type: 'apiMessage' }]);
    }

    const result = await sendMessageQuery({
      chatflowid: props.chatflowid,
      apiHost: props.apiHost,
      body,
    });

    if (result.data) {
      const data = result.data;
      const question = data.question;
      if (value === '' && question) {
        setMessages((data) => {
          const messages = data.map((item, i) => {
            if (i === data.length - 2) {
              return { ...item, message: question };
            }
            return item;
          });
          addChatMessage(messages);
          return [...messages];
        });
      }
      if (urls && urls.length > 0) {
        setMessages((data) => {
          const messages = data.map((item, i) => {
            if (i === data.length - 2) {
              if (item.fileUploads) {
                const fileUploads = item?.fileUploads.map((file) => ({
                  type: file.type,
                  name: file.name,
                  mime: file.mime,
                }));
                return { ...item, fileUploads };
              }
            }
            return item;
          });
          addChatMessage(messages);
          return [...messages];
        });
      }
      if (!isChatFlowAvailableToStream()) {
        let text = '';
        if (data.text) text = data.text;
        else if (data.json) text = JSON.stringify(data.json, null, 2);
        else text = JSON.stringify(data, null, 2);

        updateLastMessage(text, data?.chatMessageId, data?.sourceDocuments, data?.fileAnnotations);
      } else {
        updateLastMessage('', data?.chatMessageId, data?.sourceDocuments, data?.fileAnnotations);
      }
      setLoading(false);
      setUserInput('');
      scrollToBottom();
    }
    if (result.error) {
      const error = result.error;
      console.error(error);
      if (typeof error === 'object') {
        handleError(`Error: ${error?.message.replaceAll('Error:', ' ')}`);
        return;
      }
      handleError();
      return;
    }
  };

  const clearChat = () => {
    try {
      localStorage.removeItem(`${props.chatflowid}_EXTERNAL`);
      setChatId(
        (props.chatflowConfig?.vars as any)?.customerId ? `${(props.chatflowConfig?.vars as any).customerId.toString()}+${uuidv4()}` : uuidv4(),
      );
      setMessages([
        {
          message: props.welcomeMessage ?? defaultWelcomeMessage,
          type: 'apiMessage',
        },
      ]);
    } catch (error: any) {
      const errorData = error.response.data || `${error.response.status}: ${error.response.statusText}`;
      console.error(`error: ${errorData}`);
    }
  };

  // Auto scroll chat to bottom
  createEffect(() => {
    if (messages()) scrollToBottom();
  });

  createEffect(() => {
    if (props.fontSize && botContainer) botContainer.style.fontSize = `${props.fontSize}px`;
  });

  // eslint-disable-next-line solid/reactivity
  createEffect(async () => {
    const chatMessage = getLocalStorageChatflow(props.chatflowid);
    if (chatMessage) {
<<<<<<< HEAD
      setChatId(chatMessage.chatId);
      const loadedMessages =
        chatMessage?.chatHistory?.length > 0
          ? chatMessage.chatHistory?.map((message: MessageType) => {
              const chatHistory: MessageType = {
                messageId: message?.messageId,
                message: message.message,
                type: message.type,
              };
              if (message.sourceDocuments) chatHistory.sourceDocuments = message.sourceDocuments;
              if (message.fileAnnotations) chatHistory.fileAnnotations = message.fileAnnotations;
              if (message.fileUploads) chatHistory.fileUploads = message.fileUploads;
              return chatHistory;
            })
          : [];
=======
      const objChatMessage = JSON.parse(chatMessage);
      setChatId(objChatMessage.chatId);
      const savedLead = objChatMessage.lead
      if (savedLead) {
        setIsLeadSaved(!!savedLead);
        setLeadEmail(savedLead.email);
      }
      const loadedMessages = objChatMessage.chatHistory.map((message: MessageType) => {
        const chatHistory: MessageType = {
          messageId: message?.messageId,
          message: message.message,
          type: message.type,
        };
        if (message.sourceDocuments) chatHistory.sourceDocuments = message.sourceDocuments;
        if (message.fileAnnotations) chatHistory.fileAnnotations = message.fileAnnotations;
        if (message.fileUploads) chatHistory.fileUploads = message.fileUploads;
        return chatHistory;
      });
>>>>>>> 6c23ecdf
      setMessages([...loadedMessages]);
    }

    // Determine if particular chatflow is available for streaming
    const { data } = await isStreamAvailableQuery({
      chatflowid: props.chatflowid,
      apiHost: props.apiHost,
    });

    if (data) {
      setIsChatFlowAvailableToStream(data?.isStreaming ?? false);
    }

    // Get the chatbotConfig
    const result = await getChatbotConfig({
      chatflowid: props.chatflowid,
      apiHost: props.apiHost,
    });

    if (result.data) {
      const chatbotConfig = result.data;
      if (chatbotConfig.starterPrompts) {
        const prompts: string[] = [];
        Object.getOwnPropertyNames(chatbotConfig.starterPrompts).forEach((key) => {
          prompts.push(chatbotConfig.starterPrompts[key].prompt);
        });
        setStarterPrompts(prompts.filter((prompt) => prompt !== ''));
      }
      if (chatbotConfig.chatFeedback) {
        const chatFeedbackStatus = chatbotConfig.chatFeedback.status;
        setChatFeedbackStatus(chatFeedbackStatus);
      }
      if (chatbotConfig.uploads) {
        setUploadsConfig(chatbotConfig.uploads);
      }
      if (chatbotConfig.leads) {
        setLeadsConfig(chatbotConfig.leads);
        setMessages((prevMessages) => [...prevMessages, { message: '', type: 'leadCaptureMessage' }]);
      }
    }

    const socket = socketIOClient(props.apiHost as string);

    socket.on('connect', () => {
      setSocketIOClientId(socket.id);
    });

    socket.on('start', () => {
      setMessages((prevMessages) => [...prevMessages, { message: '', type: 'apiMessage' }]);
    });

    socket.on('sourceDocuments', updateLastMessageSourceDocuments);

    socket.on('token', updateLastMessage);

    // eslint-disable-next-line solid/reactivity
    return () => {
      setUserInput('');
      setLoading(false);
      setMessages([
        {
          message: props.welcomeMessage ?? defaultWelcomeMessage,
          type: 'apiMessage',
        },
      ]);
      if (socket) {
        socket.disconnect();
        setSocketIOClientId('');
      }
    };
  });

  const isValidURL = (url: string): URL | undefined => {
    try {
      return new URL(url);
    } catch (err) {
      return undefined;
    }
  };

  const removeDuplicateURL = (message: MessageType) => {
    const visitedURLs: string[] = [];
    const newSourceDocuments: any = [];

    message.sourceDocuments.forEach((source: any) => {
      if (isValidURL(source.metadata.source) && !visitedURLs.includes(source.metadata.source)) {
        visitedURLs.push(source.metadata.source);
        newSourceDocuments.push(source);
      } else if (!isValidURL(source.metadata.source)) {
        newSourceDocuments.push(source);
      }
    });
    return newSourceDocuments;
  };

  const addRecordingToPreviews = (blob: Blob) => {
    let mimeType = '';
    const pos = blob.type.indexOf(';');
    if (pos === -1) {
      mimeType = blob.type;
    } else {
      mimeType = blob.type.substring(0, pos);
    }

    // read blob and add to previews
    const reader = new FileReader();
    reader.readAsDataURL(blob);
    reader.onloadend = () => {
      const base64data = reader.result as FilePreviewData;
      const upload: FilePreview = {
        data: base64data,
        preview: '../assets/wave-sound.jpg',
        type: 'audio',
        name: 'audio.wav',
        mime: mimeType,
      };
      setPreviews((prevPreviews) => [...prevPreviews, upload]);
    };
  };

  const isFileAllowedForUpload = (file: File) => {
    let acceptFile = false;
    if (uploadsConfig() && uploadsConfig()?.isImageUploadAllowed && uploadsConfig()?.imgUploadSizeAndTypes) {
      const fileType = file.type;
      const sizeInMB = file.size / 1024 / 1024;
      uploadsConfig()?.imgUploadSizeAndTypes.map((allowed) => {
        if (allowed.fileTypes.includes(fileType) && sizeInMB <= allowed.maxUploadSize) {
          acceptFile = true;
        }
      });
    }
    if (!acceptFile) {
      alert(`Cannot upload file. Kindly check the allowed file types and maximum allowed size.`);
    }
    return acceptFile;
  };

  const handleFileChange = async (event: FileEvent<HTMLInputElement>) => {
    const files = event.target.files;
    if (!files || files.length === 0) {
      return;
    }
    const filesList = [];
    for (const file of files) {
      if (isFileAllowedForUpload(file) === false) {
        return;
      }
      const reader = new FileReader();
      const { name } = file;
      filesList.push(
        new Promise((resolve) => {
          reader.onload = (evt) => {
            if (!evt?.target?.result) {
              return;
            }
            const { result } = evt.target;
            resolve({
              data: result,
              preview: URL.createObjectURL(file),
              type: 'file',
              name: name,
              mime: file.type,
            });
          };
          reader.readAsDataURL(file);
        }),
      );
    }

    const newFiles = await Promise.all(filesList);
    setPreviews((prevPreviews) => [...prevPreviews, ...(newFiles as FilePreview[])]);
  };

  const handleDrag = (e: DragEvent) => {
    if (uploadsConfig()?.isImageUploadAllowed) {
      e.preventDefault();
      e.stopPropagation();
      if (e.type === 'dragenter' || e.type === 'dragover') {
        setIsDragActive(true);
      } else if (e.type === 'dragleave') {
        setIsDragActive(false);
      }
    }
  };

  const handleDrop = async (e: InputEvent | DragEvent) => {
    if (!uploadsConfig()?.isImageUploadAllowed) {
      return;
    }
    e.preventDefault();
    setIsDragActive(false);
    const files = [];
    if (e.dataTransfer && e.dataTransfer.files.length > 0) {
      for (const file of e.dataTransfer.files) {
        if (isFileAllowedForUpload(file) === false) {
          return;
        }
        const reader = new FileReader();
        const { name } = file;
        files.push(
          new Promise((resolve) => {
            reader.onload = (evt) => {
              if (!evt?.target?.result) {
                return;
              }
              const { result } = evt.target;
              let previewUrl;
              if (file.type.startsWith('audio/')) {
                previewUrl = '../assets/wave-sound.jpg';
              } else if (file.type.startsWith('image/')) {
                previewUrl = URL.createObjectURL(file);
              }
              resolve({
                data: result,
                preview: previewUrl,
                type: 'file',
                name: name,
                mime: file.type,
              });
            };
            reader.readAsDataURL(file);
          }),
        );
      }

      const newFiles = await Promise.all(files);
      setPreviews((prevPreviews) => [...prevPreviews, ...(newFiles as FilePreview[])]);
    }

    if (e.dataTransfer && e.dataTransfer.items) {
      for (const item of e.dataTransfer.items) {
        if (item.kind === 'string' && item.type.match('^text/uri-list')) {
          item.getAsString((s: string) => {
            const upload: FilePreview = {
              data: s,
              preview: s,
              type: 'url',
              name: s.substring(s.lastIndexOf('/') + 1),
              mime: '',
            };
            setPreviews((prevPreviews) => [...prevPreviews, upload]);
          });
        } else if (item.kind === 'string' && item.type.match('^text/html')) {
          item.getAsString((s: string) => {
            if (s.indexOf('href') === -1) return;
            //extract href
            const start = s.substring(s.indexOf('href') + 6);
            const hrefStr = start.substring(0, start.indexOf('"'));

            const upload: FilePreview = {
              data: hrefStr,
              preview: hrefStr,
              type: 'url',
              name: hrefStr.substring(hrefStr.lastIndexOf('/') + 1),
              mime: '',
            };
            setPreviews((prevPreviews) => [...prevPreviews, upload]);
          });
        }
      }
    }
  };

  const handleDeletePreview = (itemToDelete: FilePreview) => {
    if (itemToDelete.type === 'file') {
      URL.revokeObjectURL(itemToDelete.preview); // Clean up for file
    }
    setPreviews(previews().filter((item) => item !== itemToDelete));
  };

  const onMicrophoneClicked = () => {
    setIsRecording(true);
    startAudioRecording(setIsRecording, setRecordingNotSupported, setElapsedTime);
  };

  const onRecordingCancelled = () => {
    if (!recordingNotSupported) cancelAudioRecording();
    setIsRecording(false);
    setRecordingNotSupported(false);
  };

  const onRecordingStopped = async () => {
    setIsLoadingRecording(true);
    stopAudioRecording(addRecordingToPreviews);
  };

  createEffect(
    // listen for changes in previews
    on(previews, (uploads) => {
      // wait for audio recording to load and then send
      const containsAudio = uploads.filter((item) => item.type === 'audio').length > 0;
      if (uploads.length >= 1 && containsAudio) {
        setIsRecording(false);
        setRecordingNotSupported(false);
        promptClick('');
      }

      return () => {
        setPreviews([]);
      };
    }),
  );

  createEffect(() => {
    const parsedChatflowDetails = getLocalStorageChatflow(props.chatflowid);
    const savedLead = parsedChatflowDetails?.lead;
    if (savedLead) {
      const savedLeadObj = JSON.parse(savedLead);
      setIsLeadSaved(!!savedLeadObj);
      setLeadEmail(savedLeadObj.email);
    }
  });

  return (
    <>
      <div
        ref={botContainer}
        class={'relative flex w-full h-full text-base overflow-hidden bg-cover bg-center flex-col items-center chatbot-container ' + props.class}
        onDragEnter={handleDrag}
      >
        {isDragActive() && (
          <div
            class="absolute top-0 left-0 bottom-0 right-0 w-full h-full z-50"
            onDragEnter={handleDrag}
            onDragLeave={handleDrag}
            onDragEnd={handleDrag}
            onDragOver={handleDrag}
            onDrop={handleDrop}
          />
        )}
        {isDragActive() && uploadsConfig()?.isImageUploadAllowed && (
          <div
            class="absolute top-0 left-0 bottom-0 right-0 flex flex-col items-center justify-center bg-black/60 backdrop-blur-sm text-white z-40 gap-2 border-2 border-dashed"
            style={{ 'border-color': props.bubbleBackgroundColor }}
          >
            <h2 class="text-xl font-semibold">Drop here to upload</h2>
            <For each={uploadsConfig()?.imgUploadSizeAndTypes}>
              {(allowed) => {
                return (
                  <>
                    <span>{allowed.fileTypes?.join(', ')}</span>
                    <span>Max Allowed Size: {allowed.maxUploadSize} MB</span>
                  </>
                );
              }}
            </For>
          </div>
        )}

        {props.showTitle ? (
          <div
            class="flex flex-row items-center w-full h-[50px] absolute top-0 left-0 z-10"
            style={{
              background: props.bubbleBackgroundColor,
              color: props.bubbleTextColor,
              'border-top-left-radius': props.isFullPage ? '0px' : '6px',
              'border-top-right-radius': props.isFullPage ? '0px' : '6px',
            }}
          >
            <Show when={props.titleAvatarSrc}>
              <>
                <div style={{ width: '15px' }} />
                <Avatar initialAvatarSrc={props.titleAvatarSrc} />
              </>
            </Show>
            <Show when={props.title}>
              <span class="px-3 whitespace-pre-wrap font-semibold max-w-full">{props.title}</span>
            </Show>
            <div style={{ flex: 1 }} />
            <DeleteButton
              sendButtonColor={props.bubbleTextColor}
              type="button"
              isDisabled={messages().length === 1}
              class="my-2 ml-2"
              on:click={clearChat}
            >
              <span style={{ 'font-family': 'Poppins, sans-serif' }}>Clear</span>
            </DeleteButton>
          </div>
        ) : null}
        <div class="flex flex-col w-full h-full justify-start z-0">
          <div
            ref={chatContainer}
            class="overflow-y-scroll flex flex-col flex-grow min-w-full w-full px-3 pt-[70px] relative scrollable-container chatbot-chat-view scroll-smooth"
          >
            <For each={[...messages()]}>
              {(message, index) => {
                return (
                  <>
                    {message.type === 'userMessage' && (
                      <GuestBubble
                        message={message}
                        apiHost={props.apiHost}
                        chatflowid={props.chatflowid}
                        chatId={chatId()}
                        backgroundColor={props.userMessage?.backgroundColor}
                        textColor={props.userMessage?.textColor}
                        showAvatar={props.userMessage?.showAvatar}
                        avatarSrc={props.userMessage?.avatarSrc}
                        fontSize={props.fontSize}
                      />
                    )}
                    {message.type === 'apiMessage' && (
                      <BotBubble
                        message={message}
                        fileAnnotations={message.fileAnnotations}
                        chatflowid={props.chatflowid}
                        chatId={chatId()}
                        apiHost={props.apiHost}
                        backgroundColor={props.botMessage?.backgroundColor}
                        textColor={props.botMessage?.textColor}
                        feedbackColor={props.feedback?.color}
                        showAvatar={props.botMessage?.showAvatar}
                        avatarSrc={props.botMessage?.avatarSrc}
                        chatFeedbackStatus={chatFeedbackStatus()}
                        fontSize={props.fontSize}
                      />
                    )}
<<<<<<< HEAD
                    {message.type === 'leadCaptureMessage' && leadsConfig()?.status && !getLocalStorageChatflow(props.chatflowid)?.lead && (
=======
                    {message.type === 'leadCaptureMessage' && leadsConfig()?.status && !getLeadsFromLocalStorage() && (
>>>>>>> 6c23ecdf
                      <LeadCaptureBubble
                        message={message}
                        chatflowid={props.chatflowid}
                        chatId={chatId()}
                        leadsConfig={leadsConfig()}
                        sendButtonColor={props.textInput?.sendButtonColor}
                        isLeadSaved={isLeadSaved()}
                        setIsLeadSaved={setIsLeadSaved}
                        setLeadEmail={setLeadEmail}
                      />
                    )}
                    {message.type === 'userMessage' && loading() && index() === messages().length - 1 && <LoadingBubble />}
                    {message.type === 'apiMessage' && message.message === '' && loading() && index() === messages().length - 1 && <LoadingBubble />}
                    {message.sourceDocuments && message.sourceDocuments.length && (
                      <div style={{ display: 'flex', 'flex-direction': 'row', width: '100%', 'flex-wrap': 'wrap' }}>
                        <For each={[...removeDuplicateURL(message)]}>
                          {(src) => {
                            const URL = isValidURL(src.metadata.source);
                            return (
                              <SourceBubble
                                pageContent={URL ? URL.pathname : src.pageContent}
                                metadata={src.metadata}
                                onSourceClick={() => {
                                  if (URL) {
                                    window.open(src.metadata.source, '_blank');
                                  } else {
                                    setSourcePopupSrc(src);
                                    setSourcePopupOpen(true);
                                  }
                                }}
                              />
                            );
                          }}
                        </For>
                      </div>
                    )}
                  </>
                );
              }}
            </For>
          </div>
          <Show when={messages().length === 1}>
            <Show when={starterPrompts().length > 0}>
              <div class="w-full flex flex-row flex-wrap px-5 py-[10px] gap-2">
                <For each={[...starterPrompts()]}>{(key) => <StarterPromptBubble prompt={key} onPromptClick={() => promptClick(key)} />}</For>
              </div>
            </Show>
          </Show>
          <Show when={previews().length > 0}>
            <div class="w-full flex items-center justify-start gap-2 px-5 pt-2 border-t border-[#eeeeee]">
              <For each={[...previews()]}>
                {(item) => (
                  <>
                    {item.mime.startsWith('image/') ? (
                      <button
                        class="group w-12 h-12 flex items-center justify-center relative rounded-[10px] overflow-hidden transition-colors duration-200"
                        onClick={() => handleDeletePreview(item)}
                      >
                        <img class="w-full h-full bg-cover" src={item.data as string} />
                        <span class="absolute hidden group-hover:flex items-center justify-center z-10 w-full h-full top-0 left-0 bg-black/10 rounded-[10px] transition-colors duration-200">
                          <TrashIcon />
                        </span>
                      </button>
                    ) : (
                      <div
                        class={`inline-flex basis-auto flex-grow-0 flex-shrink-0 justify-between items-center rounded-xl h-12 p-1 mr-1 bg-gray-500`}
                        style={{
                          width: `${
                            chatContainer ? (botProps.isFullPage ? chatContainer?.offsetWidth / 4 : chatContainer?.offsetWidth / 2) : '200'
                          }px`,
                        }}
                      >
                        <audio class="block bg-cover bg-center w-full h-full rounded-none text-transparent" controls src={item.data as string} />
                        <button class="w-7 h-7 flex items-center justify-center bg-transparent p-1" onClick={() => handleDeletePreview(item)}>
                          <TrashIcon color="white" />
                        </button>
                      </div>
                    )}
                  </>
                )}
              </For>
            </div>
          </Show>
          <div class="w-full px-5 pt-2 pb-1">
            {isRecording() ? (
              <>
                {recordingNotSupported() ? (
                  <div class="w-full flex items-center justify-between p-4 border border-[#eeeeee]">
                    <div class="w-full flex items-center justify-between gap-3">
                      <span class="text-base">To record audio, use modern browsers like Chrome or Firefox that support audio recording.</span>
                      <button
                        class="py-2 px-4 justify-center flex items-center bg-red-500 text-white rounded-md"
                        type="button"
                        onClick={() => onRecordingCancelled()}
                      >
                        Okay
                      </button>
                    </div>
                  </div>
                ) : (
                  <div
                    class="h-[58px] flex items-center justify-between chatbot-input border border-[#eeeeee]"
                    data-testid="input"
                    style={{
                      margin: 'auto',
                      'background-color': props.textInput?.backgroundColor ?? defaultBackgroundColor,
                      color: props.textInput?.textColor ?? defaultTextColor,
                    }}
                  >
                    <div class="flex items-center gap-3 px-4 py-2">
                      <span>
                        <CircleDotIcon color="red" />
                      </span>
                      <span>{elapsedTime() || '00:00'}</span>
                      {isLoadingRecording() && <span class="ml-1.5">Sending...</span>}
                    </div>
                    <div class="flex items-center">
                      <CancelButton buttonColor={props.textInput?.sendButtonColor} type="button" class="m-0" on:click={onRecordingCancelled}>
                        <span style={{ 'font-family': 'Poppins, sans-serif' }}>Send</span>
                      </CancelButton>
                      <SendButton
                        sendButtonColor={props.textInput?.sendButtonColor}
                        type="button"
                        isDisabled={loading()}
                        class="m-0"
                        on:click={onRecordingStopped}
                      >
                        <span style={{ 'font-family': 'Poppins, sans-serif' }}>Send</span>
                      </SendButton>
                    </div>
                  </div>
                )}
              </>
            ) : (
              <TextInput
                backgroundColor={props.textInput?.backgroundColor}
                textColor={props.textInput?.textColor}
                placeholder={props.textInput?.placeholder}
                sendButtonColor={props.textInput?.sendButtonColor}
                fontSize={props.fontSize}
<<<<<<< HEAD
                disabled={loading() || (leadsConfig()?.status && !isLeadSaved())}
=======
                disabled={loading() || !isLeadSaved()}
>>>>>>> 6c23ecdf
                defaultValue={userInput()}
                onSubmit={handleSubmit}
                uploadsConfig={uploadsConfig()}
                setPreviews={setPreviews}
                onMicrophoneClicked={onMicrophoneClicked}
                handleFileChange={handleFileChange}
              />
            )}
          </div>
          <Badge badgeBackgroundColor={props.badgeBackgroundColor} poweredByTextColor={props.poweredByTextColor} botContainer={botContainer} />
        </div>
      </div>
      {sourcePopupOpen() && <Popup isOpen={sourcePopupOpen()} value={sourcePopupSrc()} onClose={() => setSourcePopupOpen(false)} />}
    </>
  );
};

// type BottomSpacerProps = {
//   ref: HTMLDivElement | undefined;
// };
// const BottomSpacer = (props: BottomSpacerProps) => {
//   return <div ref={props.ref} class="w-full h-32" />;
// };<|MERGE_RESOLUTION|>--- conflicted
+++ resolved
@@ -17,10 +17,7 @@
 import { CancelButton } from './buttons/CancelButton';
 import { cancelAudioRecording, startAudioRecording, stopAudioRecording } from '@/utils/audioRecording';
 import { LeadCaptureBubble } from '@/components/bubbles/LeadCaptureBubble';
-<<<<<<< HEAD
 import { getLocalStorageChatflow, setLocalStorageChatflow } from '@/utils';
-=======
->>>>>>> 6c23ecdf
 
 export type FileEvent<T = EventTarget> = {
   target: T;
@@ -230,20 +227,20 @@
     if (botProps?.observersConfig) {
       const { observeUserInput, observeLoading, observeMessages } = botProps.observersConfig;
       typeof observeUserInput === 'function' &&
-        // eslint-disable-next-line solid/reactivity
-        createMemo(() => {
-          observeUserInput(userInput());
-        });
+      // eslint-disable-next-line solid/reactivity
+      createMemo(() => {
+        observeUserInput(userInput());
+      });
       typeof observeLoading === 'function' &&
-        // eslint-disable-next-line solid/reactivity
-        createMemo(() => {
-          observeLoading(loading());
-        });
+      // eslint-disable-next-line solid/reactivity
+      createMemo(() => {
+        observeLoading(loading());
+      });
       typeof observeMessages === 'function' &&
-        // eslint-disable-next-line solid/reactivity
-        createMemo(() => {
-          observeMessages(messages());
-        });
+      // eslint-disable-next-line solid/reactivity
+      createMemo(() => {
+        observeMessages(messages());
+      });
     }
 
     if (!bottomSpacer) return;
@@ -258,38 +255,11 @@
     }, 50);
   };
 
-  const getLeadsFromLocalStorage = () => {
-    const chatMessage = localStorage.getItem(`${props.chatflowid}_EXTERNAL`);
-    if (chatMessage) {
-      try {
-        const objChatMessage = JSON.parse(chatMessage);
-        return objChatMessage?.lead ?? undefined
-      } catch (e) {
-        return undefined
-      }
-    }
-    return undefined
-  }
-
   /**
    * Add each chat message into localStorage
    */
   const addChatMessage = (allMessage: MessageType[]) => {
-<<<<<<< HEAD
     setLocalStorageChatflow(props.chatflowid, chatId(), { chatHistory: allMessage });
-=======
-    const chatDetails = localStorage.getItem(`${props.chatflowid}_EXTERNAL`)
-    if (!chatDetails) {
-      localStorage.setItem(`${props.chatflowid}_EXTERNAL`, JSON.stringify({ chatId: chatId(), chatHistory: allMessage }));
-    } else {
-      try {
-        const parsedChatDetails = JSON.parse(chatDetails)
-        localStorage.setItem(`${props.chatflowid}_EXTERNAL`, JSON.stringify({ ...parsedChatDetails, chatId: chatId(), chatHistory: allMessage }))
-      } catch (e) {
-        localStorage.setItem(`${props.chatflowid}_EXTERNAL`, JSON.stringify({ chatId: chatId(), chatHistory: allMessage }));
-      }
-    }
->>>>>>> 6c23ecdf
   };
 
   const updateLastMessage = (text: string, messageId: string, sourceDocuments: any = null, fileAnnotations: any = null) => {
@@ -490,42 +460,26 @@
   createEffect(async () => {
     const chatMessage = getLocalStorageChatflow(props.chatflowid);
     if (chatMessage) {
-<<<<<<< HEAD
       setChatId(chatMessage.chatId);
+      const savedLead = chatMessage.lead;
+      if (savedLead) {
+        setIsLeadSaved(!!savedLead);
+        setLeadEmail(savedLead.email);
+      }
       const loadedMessages =
         chatMessage?.chatHistory?.length > 0
           ? chatMessage.chatHistory?.map((message: MessageType) => {
-              const chatHistory: MessageType = {
-                messageId: message?.messageId,
-                message: message.message,
-                type: message.type,
-              };
-              if (message.sourceDocuments) chatHistory.sourceDocuments = message.sourceDocuments;
-              if (message.fileAnnotations) chatHistory.fileAnnotations = message.fileAnnotations;
-              if (message.fileUploads) chatHistory.fileUploads = message.fileUploads;
-              return chatHistory;
-            })
+            const chatHistory: MessageType = {
+              messageId: message?.messageId,
+              message: message.message,
+              type: message.type,
+            };
+            if (message.sourceDocuments) chatHistory.sourceDocuments = message.sourceDocuments;
+            if (message.fileAnnotations) chatHistory.fileAnnotations = message.fileAnnotations;
+            if (message.fileUploads) chatHistory.fileUploads = message.fileUploads;
+            return chatHistory;
+          })
           : [];
-=======
-      const objChatMessage = JSON.parse(chatMessage);
-      setChatId(objChatMessage.chatId);
-      const savedLead = objChatMessage.lead
-      if (savedLead) {
-        setIsLeadSaved(!!savedLead);
-        setLeadEmail(savedLead.email);
-      }
-      const loadedMessages = objChatMessage.chatHistory.map((message: MessageType) => {
-        const chatHistory: MessageType = {
-          messageId: message?.messageId,
-          message: message.message,
-          type: message.type,
-        };
-        if (message.sourceDocuments) chatHistory.sourceDocuments = message.sourceDocuments;
-        if (message.fileAnnotations) chatHistory.fileAnnotations = message.fileAnnotations;
-        if (message.fileUploads) chatHistory.fileUploads = message.fileUploads;
-        return chatHistory;
-      });
->>>>>>> 6c23ecdf
       setMessages([...loadedMessages]);
     }
 
@@ -828,16 +782,6 @@
       };
     }),
   );
-
-  createEffect(() => {
-    const parsedChatflowDetails = getLocalStorageChatflow(props.chatflowid);
-    const savedLead = parsedChatflowDetails?.lead;
-    if (savedLead) {
-      const savedLeadObj = JSON.parse(savedLead);
-      setIsLeadSaved(!!savedLeadObj);
-      setLeadEmail(savedLeadObj.email);
-    }
-  });
 
   return (
     <>
@@ -944,11 +888,7 @@
                         fontSize={props.fontSize}
                       />
                     )}
-<<<<<<< HEAD
                     {message.type === 'leadCaptureMessage' && leadsConfig()?.status && !getLocalStorageChatflow(props.chatflowid)?.lead && (
-=======
-                    {message.type === 'leadCaptureMessage' && leadsConfig()?.status && !getLeadsFromLocalStorage() && (
->>>>>>> 6c23ecdf
                       <LeadCaptureBubble
                         message={message}
                         chatflowid={props.chatflowid}
@@ -960,8 +900,10 @@
                         setLeadEmail={setLeadEmail}
                       />
                     )}
-                    {message.type === 'userMessage' && loading() && index() === messages().length - 1 && <LoadingBubble />}
-                    {message.type === 'apiMessage' && message.message === '' && loading() && index() === messages().length - 1 && <LoadingBubble />}
+                    {message.type === 'userMessage' && loading() && index() === messages().length - 1 &&
+                      <LoadingBubble />}
+                    {message.type === 'apiMessage' && message.message === '' && loading() && index() === messages().length - 1 &&
+                      <LoadingBubble />}
                     {message.sourceDocuments && message.sourceDocuments.length && (
                       <div style={{ display: 'flex', 'flex-direction': 'row', width: '100%', 'flex-wrap': 'wrap' }}>
                         <For each={[...removeDuplicateURL(message)]}>
@@ -993,7 +935,8 @@
           <Show when={messages().length === 1}>
             <Show when={starterPrompts().length > 0}>
               <div class="w-full flex flex-row flex-wrap px-5 py-[10px] gap-2">
-                <For each={[...starterPrompts()]}>{(key) => <StarterPromptBubble prompt={key} onPromptClick={() => promptClick(key)} />}</For>
+                <For each={[...starterPrompts()]}>{(key) => <StarterPromptBubble prompt={key}
+                                                                                 onPromptClick={() => promptClick(key)} />}</For>
               </div>
             </Show>
           </Show>
@@ -1008,7 +951,8 @@
                         onClick={() => handleDeletePreview(item)}
                       >
                         <img class="w-full h-full bg-cover" src={item.data as string} />
-                        <span class="absolute hidden group-hover:flex items-center justify-center z-10 w-full h-full top-0 left-0 bg-black/10 rounded-[10px] transition-colors duration-200">
+                        <span
+                          class="absolute hidden group-hover:flex items-center justify-center z-10 w-full h-full top-0 left-0 bg-black/10 rounded-[10px] transition-colors duration-200">
                           <TrashIcon />
                         </span>
                       </button>
@@ -1021,8 +965,10 @@
                           }px`,
                         }}
                       >
-                        <audio class="block bg-cover bg-center w-full h-full rounded-none text-transparent" controls src={item.data as string} />
-                        <button class="w-7 h-7 flex items-center justify-center bg-transparent p-1" onClick={() => handleDeletePreview(item)}>
+                        <audio class="block bg-cover bg-center w-full h-full rounded-none text-transparent" controls
+                               src={item.data as string} />
+                        <button class="w-7 h-7 flex items-center justify-center bg-transparent p-1"
+                                onClick={() => handleDeletePreview(item)}>
                           <TrashIcon color="white" />
                         </button>
                       </div>
@@ -1066,7 +1012,8 @@
                       {isLoadingRecording() && <span class="ml-1.5">Sending...</span>}
                     </div>
                     <div class="flex items-center">
-                      <CancelButton buttonColor={props.textInput?.sendButtonColor} type="button" class="m-0" on:click={onRecordingCancelled}>
+                      <CancelButton buttonColor={props.textInput?.sendButtonColor} type="button" class="m-0"
+                                    on:click={onRecordingCancelled}>
                         <span style={{ 'font-family': 'Poppins, sans-serif' }}>Send</span>
                       </CancelButton>
                       <SendButton
@@ -1089,11 +1036,7 @@
                 placeholder={props.textInput?.placeholder}
                 sendButtonColor={props.textInput?.sendButtonColor}
                 fontSize={props.fontSize}
-<<<<<<< HEAD
                 disabled={loading() || (leadsConfig()?.status && !isLeadSaved())}
-=======
-                disabled={loading() || !isLeadSaved()}
->>>>>>> 6c23ecdf
                 defaultValue={userInput()}
                 onSubmit={handleSubmit}
                 uploadsConfig={uploadsConfig()}
@@ -1103,10 +1046,12 @@
               />
             )}
           </div>
-          <Badge badgeBackgroundColor={props.badgeBackgroundColor} poweredByTextColor={props.poweredByTextColor} botContainer={botContainer} />
+          <Badge badgeBackgroundColor={props.badgeBackgroundColor} poweredByTextColor={props.poweredByTextColor}
+                 botContainer={botContainer} />
         </div>
       </div>
-      {sourcePopupOpen() && <Popup isOpen={sourcePopupOpen()} value={sourcePopupSrc()} onClose={() => setSourcePopupOpen(false)} />}
+      {sourcePopupOpen() &&
+        <Popup isOpen={sourcePopupOpen()} value={sourcePopupSrc()} onClose={() => setSourcePopupOpen(false)} />}
     </>
   );
 };
