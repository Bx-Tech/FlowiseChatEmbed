--- conflicted
+++ resolved
@@ -1208,40 +1208,7 @@
           </Show>
           <Show when={previews().length > 0}>
             <div class="w-full flex items-center justify-start gap-2 px-5 pt-2 border-t border-[#eeeeee]">
-<<<<<<< HEAD
               <For each={[...previews()]}>{(item) => <>{previewDisplay(item)}</>}</For>
-=======
-              <For each={[...previews()]}>
-                {(item) => (
-                  <>
-                    {item.mime.startsWith('image/') ? (
-                      <button
-                        class="group w-12 h-12 flex items-center justify-center relative rounded-[10px] overflow-hidden transition-colors duration-200"
-                        onClick={() => handleDeletePreview(item)}
-                      >
-                        <img class="w-full h-full bg-cover" src={item.data as string} />
-                        <span class="absolute hidden group-hover:flex items-center justify-center z-10 w-full h-full top-0 left-0 bg-black/10 rounded-[10px] transition-colors duration-200">
-                          <TrashIcon />
-                        </span>
-                      </button>
-                    ) : (
-                      <div
-                        class={`inline-flex basis-auto flex-grow-0 flex-shrink-0 justify-between items-center rounded-xl h-12 p-1 mr-1 bg-gray-500`}
-                        style={{
-                          width: `${chatContainer ? (botProps.isFullPage ? chatContainer?.offsetWidth / 4 : chatContainer?.offsetWidth / 2) : '200'
-                            }px`,
-                        }}
-                      >
-                        <audio class="block bg-cover bg-center w-full h-full rounded-none text-transparent" controls src={item.data as string} />
-                        <button class="w-7 h-7 flex items-center justify-center bg-transparent p-1" onClick={() => handleDeletePreview(item)}>
-                          <TrashIcon color="white" />
-                        </button>
-                      </div>
-                    )}
-                  </>
-                )}
-              </For>
->>>>>>> 98a41ca8
             </div>
           </Show>
           <div class="w-full px-5 pt-2 pb-1">
