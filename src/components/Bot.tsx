<<<<<<< HEAD
import { createSignal, createEffect, For, onMount, Show, mergeProps, createMemo } from 'solid-js';
=======
import { createSignal, createEffect, For, onMount, Show, mergeProps, on, createMemo } from 'solid-js';
>>>>>>> fe9eba51
import { v4 as uuidv4 } from 'uuid';
import { sendMessageQuery, isStreamAvailableQuery, IncomingInput, getChatbotConfig } from '@/queries/sendMessageQuery';
import { TextInput } from './inputs/textInput';
import { GuestBubble } from './bubbles/GuestBubble';
import { BotBubble } from './bubbles/BotBubble';
import { LoadingBubble } from './bubbles/LoadingBubble';
import { SourceBubble } from './bubbles/SourceBubble';
import { StarterPromptBubble } from './bubbles/StarterPromptBubble';
import { BotMessageTheme, TextInputTheme, UserMessageTheme } from '@/features/bubble/types';
import { Badge } from './Badge';
import socketIOClient from 'socket.io-client';
import { Popup } from '@/features/popup';
import { Avatar } from '@/components/avatars/Avatar';
<<<<<<< HEAD
import { DeleteButton } from '@/components/buttons/SendButton';
=======
import { DeleteButton, SendButton } from '@/components/buttons/SendButton';
import { CircleDotIcon, TrashIcon } from './icons';
import { CancelButton } from './buttons/CancelButton';
import { cancelAudioRecording, startAudioRecording, stopAudioRecording } from '@/utils/audioRecording';
>>>>>>> fe9eba51

export type FileEvent<T = EventTarget> = {
  target: T;
};

type ImageUploadConstraits = {
  fileTypes: string[];
  maxUploadSize: number;
};

export type UploadsConfig = {
  imgUploadSizeAndTypes: ImageUploadConstraits[];
  isImageUploadAllowed: boolean;
  isSpeechToTextEnabled: boolean;
};

type FilePreviewData = string | ArrayBuffer;

type FilePreview = {
  data: FilePreviewData;
  mime: string;
  name: string;
  preview: string;
  type: string;
};

type messageType = 'apiMessage' | 'userMessage' | 'usermessagewaiting';

export type FileUpload = Omit<FilePreview, 'preview'>;

export type MessageType = {
  messageId?: string;
  message: string;
  type: messageType;
  sourceDocuments?: any;
  fileAnnotations?: any;
  fileUploads?: Partial<FileUpload>[];
};

type observerConfigType = (accessor: string | boolean | object | MessageType[]) => void;
export type observersConfigType = Record<'observeUserInput' | 'observeLoading' | 'observeMessages', observerConfigType>;

export type BotProps = {
  chatflowid: string;
  apiHost?: string;
  chatflowConfig?: Record<string, unknown>;
  welcomeMessage?: string;
  botMessage?: BotMessageTheme;
  userMessage?: UserMessageTheme;
  textInput?: TextInputTheme;
  poweredByTextColor?: string;
  badgeBackgroundColor?: string;
  bubbleBackgroundColor?: string;
  bubbleTextColor?: string;
  showTitle?: boolean;
  title?: string;
  titleAvatarSrc?: string;
  fontSize?: number;
  isFullPage?: boolean;
  observersConfig?: observersConfigType;
};

const defaultWelcomeMessage = 'Hi there! How can I help?';

/*const sourceDocuments = [
    {
        "pageContent": "I know some are talking about “living with COVID-19”. Tonight – I say that we will never just accept living with COVID-19. \r\n\r\nWe will continue to combat the virus as we do other diseases. And because this is a virus that mutates and spreads, we will stay on guard. \r\n\r\nHere are four common sense steps as we move forward safely.  \r\n\r\nFirst, stay protected with vaccines and treatments. We know how incredibly effective vaccines are. If you’re vaccinated and boosted you have the highest degree of protection. \r\n\r\nWe will never give up on vaccinating more Americans. Now, I know parents with kids under 5 are eager to see a vaccine authorized for their children. \r\n\r\nThe scientists are working hard to get that done and we’ll be ready with plenty of vaccines when they do. \r\n\r\nWe’re also ready with anti-viral treatments. If you get COVID-19, the Pfizer pill reduces your chances of ending up in the hospital by 90%.",
        "metadata": {
          "source": "blob",
          "blobType": "",
          "loc": {
            "lines": {
              "from": 450,
              "to": 462
            }
          }
        }
    },
    {
        "pageContent": "sistance,  and  polishing  [65].  For  instance,  AI  tools  generate\nsuggestions based on inputting keywords or topics. The tools\nanalyze  search  data,  trending  topics,  and  popular  queries  to\ncreate  fresh  content.  What’s  more,  AIGC  assists  in  writing\narticles and posting blogs on specific topics. While these tools\nmay not be able to produce high-quality content by themselves,\nthey can provide a starting point for a writer struggling with\nwriter’s block.\nH.  Cons of AIGC\nOne of the main concerns among the public is the potential\nlack  of  creativity  and  human  touch  in  AIGC.  In  addition,\nAIGC sometimes lacks a nuanced understanding of language\nand context, which may lead to inaccuracies and misinterpre-\ntations. There are also concerns about the ethics and legality\nof using AIGC, particularly when it results in issues such as\ncopyright  infringement  and  data  privacy.  In  this  section,  we\nwill discuss some of the disadvantages of AIGC (Table IV).",
        "metadata": {
          "source": "blob",
          "blobType": "",
          "pdf": {
            "version": "1.10.100",
            "info": {
              "PDFFormatVersion": "1.5",
              "IsAcroFormPresent": false,
              "IsXFAPresent": false,
              "Title": "",
              "Author": "",
              "Subject": "",
              "Keywords": "",
              "Creator": "LaTeX with hyperref",
              "Producer": "pdfTeX-1.40.21",
              "CreationDate": "D:20230414003603Z",
              "ModDate": "D:20230414003603Z",
              "Trapped": {
                "name": "False"
              }
            },
            "metadata": null,
            "totalPages": 17
          },
          "loc": {
            "pageNumber": 8,
            "lines": {
              "from": 301,
              "to": 317
            }
          }
        }
    },
    {
        "pageContent": "Main article: Views of Elon Musk",
        "metadata": {
          "source": "https://en.wikipedia.org/wiki/Elon_Musk",
          "loc": {
            "lines": {
              "from": 2409,
              "to": 2409
            }
          }
        }
    },
    {
        "pageContent": "First Name: John\nLast Name: Doe\nAddress: 120 jefferson st.\nStates: Riverside\nCode: NJ\nPostal: 8075",
        "metadata": {
          "source": "blob",
          "blobType": "",
          "line": 1,
          "loc": {
            "lines": {
              "from": 1,
              "to": 6
            }
          }
        }
    },
]*/

const defaultBackgroundColor = '#ffffff';
const defaultTextColor = '#303235';

export const Bot = (botProps: BotProps & { class?: string }) => {
  // set a default value for showTitle if not set and merge with other props
  const props = mergeProps({ showTitle: true }, botProps);
  let chatContainer: HTMLDivElement | undefined;
  let bottomSpacer: HTMLDivElement | undefined;
  let botContainer: HTMLDivElement | undefined;

  const [userInput, setUserInput] = createSignal('');
  const [loading, setLoading] = createSignal(false);
  const [sourcePopupOpen, setSourcePopupOpen] = createSignal(false);
  const [sourcePopupSrc, setSourcePopupSrc] = createSignal({});
  const [messages, setMessages] = createSignal<MessageType[]>(
    [
      {
        message: props.welcomeMessage ?? defaultWelcomeMessage,
        type: 'apiMessage',
      },
    ],
    { equals: false },
  );
  const [socketIOClientId, setSocketIOClientId] = createSignal('');
  const [isChatFlowAvailableToStream, setIsChatFlowAvailableToStream] = createSignal(false);
  const [chatId, setChatId] = createSignal(uuidv4());
  const [starterPrompts, setStarterPrompts] = createSignal<string[]>([], { equals: false });
<<<<<<< HEAD
  const [chatFeedbackStatus, setChatFeedbackStatus] = createSignal<boolean>(false);
=======
  const [uploadsConfig, setUploadsConfig] = createSignal<UploadsConfig>();

  // drag & drop file input
  // TODO: fix this type
  const [previews, setPreviews] = createSignal<FilePreview[]>([]);

  // audio recording
  const [elapsedTime, setElapsedTime] = createSignal('00:00');
  const [isRecording, setIsRecording] = createSignal(false);
  const [recordingNotSupported, setRecordingNotSupported] = createSignal(false);
  const [isLoadingRecording, setIsLoadingRecording] = createSignal(false);

  // drag & drop
  const [isDragActive, setIsDragActive] = createSignal(false);
>>>>>>> fe9eba51

  onMount(() => {
    if (botProps?.observersConfig) {
      const { observeUserInput, observeLoading, observeMessages } = botProps.observersConfig;
      typeof observeUserInput === 'function' &&
        // eslint-disable-next-line solid/reactivity
        createMemo(() => {
          observeUserInput(userInput());
        });
      typeof observeLoading === 'function' &&
        // eslint-disable-next-line solid/reactivity
        createMemo(() => {
          observeLoading(loading());
        });
      typeof observeMessages === 'function' &&
        // eslint-disable-next-line solid/reactivity
        createMemo(() => {
          observeMessages(messages());
        });
    }

    if (!bottomSpacer) return;
    setTimeout(() => {
      chatContainer?.scrollTo(0, chatContainer.scrollHeight);
    }, 50);
  });

  const scrollToBottom = () => {
    setTimeout(() => {
      chatContainer?.scrollTo(0, chatContainer.scrollHeight);
    }, 50);
  };

  /**
   * Add each chat message into localStorage
   */
  const addChatMessage = (allMessage: MessageType[]) => {
    localStorage.setItem(`${props.chatflowid}_EXTERNAL`, JSON.stringify({ chatId: chatId(), chatHistory: allMessage }));
  };

  const updateLastMessage = (text: string, sourceDocuments: any, fileAnnotations: any) => {
    setMessages((data) => {
      const updated = data.map((item, i) => {
        if (i === data.length - 1) {
          return { ...item, message: item.message + text, sourceDocuments, fileAnnotations };
        }
        return item;
      });
      addChatMessage(updated);
      return [...updated];
    });
  };

  const updateLastMessageSourceDocuments = (sourceDocuments: any) => {
    setMessages((data) => {
      const updated = data.map((item, i) => {
        if (i === data.length - 1) {
          return { ...item, sourceDocuments: sourceDocuments };
        }
        return item;
      });
      addChatMessage(updated);
      return [...updated];
    });
  };

  const clearPreviews = () => {
    // Revoke the data uris to avoid memory leaks
    previews().forEach((file) => URL.revokeObjectURL(file.preview));
    setPreviews([]);
  };

  // Handle errors
  const handleError = (message = 'Oops! There seems to be an error. Please try again.') => {
    setMessages((prevMessages) => {
      const messages: MessageType[] = [...prevMessages, { message, type: 'apiMessage' }];
      addChatMessage(messages);
      return messages;
    });
    setLoading(false);
    setUserInput('');
    scrollToBottom();
  };

  const promptClick = (prompt: string) => {
    handleSubmit(prompt);
  };

  // Handle form submission
  const handleSubmit = async (value: string) => {
    setUserInput(value);

    if (value.trim() === '') {
      const containsAudio = previews().filter((item) => item.type === 'audio').length > 0;
      if (!(previews().length >= 1 && containsAudio)) {
        return;
      }
    }

    setLoading(true);
    scrollToBottom();

    // Send user question and history to API
    const welcomeMessage = props.welcomeMessage ?? defaultWelcomeMessage;
    const messageList = messages().filter((msg) => msg.message !== welcomeMessage);

    const urls = previews().map((item) => {
      return {
        data: item.data,
        type: item.type,
        name: item.name,
        mime: item.mime,
      };
    });

    clearPreviews();

    setMessages((prevMessages) => {
      const messages: MessageType[] = [...prevMessages, { message: value, type: 'userMessage', fileUploads: urls }];
      addChatMessage(messages);
      return messages;
    });

    const body: IncomingInput = {
      question: value,
      history: messageList,
      chatId: chatId(),
    };

    if (urls && urls.length > 0) body.uploads = urls;

    if (props.chatflowConfig) body.overrideConfig = props.chatflowConfig;

    if (isChatFlowAvailableToStream()) {
      body.socketIOClientId = socketIOClientId();
    } else {
      setMessages((prevMessages) => [...prevMessages, { message: '', type: 'apiMessage' }]);
    }

    const result = await sendMessageQuery({
      chatflowid: props.chatflowid,
      apiHost: props.apiHost,
      body,
    });

    if (result.data) {
      const data = result.data;
      const question = data.question;
      if (value === '' && question) {
        setMessages((data) => {
          const messages = data.map((item, i) => {
            if (i === data.length - 2) {
              return { ...item, message: question };
            }
            return item;
          });
          addChatMessage(messages);
          return [...messages];
        });
      }
      if (urls && urls.length > 0) {
        setMessages((data) => {
          const messages = data.map((item, i) => {
            if (i === data.length - 2) {
              if (item.fileUploads) {
                const fileUploads = item?.fileUploads.map((file) => ({
                  type: file.type,
                  name: file.name,
                  mime: file.mime,
                }));
                return { ...item, fileUploads };
              }
            }
            return item;
          });
          addChatMessage(messages);
          return [...messages];
        });
      }
      if (!isChatFlowAvailableToStream()) {
        let text = '';
        if (data.text) text = data.text;
        else if (data.json) text = JSON.stringify(data.json, null, 2);
        else text = JSON.stringify(data, null, 2);

<<<<<<< HEAD
        setMessages((prevMessages) => {
          const messages: MessageType[] = [
            ...prevMessages,
            {
              messageId: data?.chatMessageId,
              message: text,
              sourceDocuments: data?.sourceDocuments,
              fileAnnotations: data?.fileAnnotations,
              type: 'apiMessage',
            },
          ];
          addChatMessage(messages);
          return messages;
        });
      } else {
        setMessages((items) => {
          const updated = items.map((item, i) => {
            if (i === items.length - 1) {
              return { ...item, messageId: data?.chatMessageId };
            }
            return item;
          });
          addChatMessage(updated);
          return [...updated];
        });
=======
        updateLastMessage(text, data?.sourceDocuments, data?.fileAnnotations);
>>>>>>> fe9eba51
      }
      setLoading(false);
      setUserInput('');
      scrollToBottom();
    }
    if (result.error) {
      const error = result.error;
      console.error(error);
      const err: any = error;
      const errorData = typeof err === 'string' ? err : err.response.data || `${err.response.status}: ${err.response.statusText}`;
      handleError(errorData);
      return;
    }
  };

  const clearChat = () => {
    try {
      localStorage.removeItem(`${props.chatflowid}_EXTERNAL`);
      setChatId(uuidv4());
      setMessages([
        {
          message: props.welcomeMessage ?? defaultWelcomeMessage,
          type: 'apiMessage',
        },
      ]);
    } catch (error: any) {
      const errorData = error.response.data || `${error.response.status}: ${error.response.statusText}`;
      console.error(`error: ${errorData}`);
    }
  };

  // Auto scroll chat to bottom
  createEffect(() => {
    if (messages()) scrollToBottom();
  });

  createEffect(() => {
    if (props.fontSize && botContainer) botContainer.style.fontSize = `${props.fontSize}px`;
  });

  // eslint-disable-next-line solid/reactivity
  createEffect(async () => {
    const chatMessage = localStorage.getItem(`${props.chatflowid}_EXTERNAL`);
    if (chatMessage) {
      const objChatMessage = JSON.parse(chatMessage);
      setChatId(objChatMessage.chatId);
      const loadedMessages = objChatMessage.chatHistory.map((message: MessageType) => {
        const chatHistory: MessageType = {
          messageId: message?.messageId,
          message: message.message,
          type: message.type,
        };
        if (message.sourceDocuments) chatHistory.sourceDocuments = message.sourceDocuments;
        if (message.fileAnnotations) chatHistory.fileAnnotations = message.fileAnnotations;
        if (message.fileUploads) chatHistory.fileUploads = message.fileUploads;
        return chatHistory;
      });
      setMessages([...loadedMessages]);
    }

    // Determine if particular chatflow is available for streaming
    const { data } = await isStreamAvailableQuery({
      chatflowid: props.chatflowid,
      apiHost: props.apiHost,
    });

    if (data) {
      setIsChatFlowAvailableToStream(data?.isStreaming ?? false);
    }

    // Get the chatbotConfig
    const result = await getChatbotConfig({
      chatflowid: props.chatflowid,
      apiHost: props.apiHost,
    });

    if (result.data) {
      const chatbotConfig = result.data;
      if (chatbotConfig.starterPrompts) {
        const prompts: string[] = [];
        Object.getOwnPropertyNames(chatbotConfig.starterPrompts).forEach((key) => {
          prompts.push(chatbotConfig.starterPrompts[key].prompt);
        });
        setStarterPrompts(prompts);
      }
<<<<<<< HEAD
      if (chatbotConfig.chatFeedback) {
        const chatFeedbackStatus = chatbotConfig.chatFeedback.status;
        setChatFeedbackStatus(chatFeedbackStatus);
=======
      if (chatbotConfig.uploads) {
        setUploadsConfig(chatbotConfig.uploads);
>>>>>>> fe9eba51
      }
    }

    const socket = socketIOClient(props.apiHost as string);

    socket.on('connect', () => {
      setSocketIOClientId(socket.id);
    });

    socket.on('start', () => {
      setMessages((prevMessages) => [...prevMessages, { message: '', type: 'apiMessage' }]);
    });

    socket.on('sourceDocuments', updateLastMessageSourceDocuments);

    socket.on('token', updateLastMessage);

    // eslint-disable-next-line solid/reactivity
    return () => {
      setUserInput('');
      setLoading(false);
      setMessages([
        {
          message: props.welcomeMessage ?? defaultWelcomeMessage,
          type: 'apiMessage',
        },
      ]);
      if (socket) {
        socket.disconnect();
        setSocketIOClientId('');
      }
    };
  });

  const isValidURL = (url: string): URL | undefined => {
    try {
      return new URL(url);
    } catch (err) {
      return undefined;
    }
  };

  const removeDuplicateURL = (message: MessageType) => {
    const visitedURLs: string[] = [];
    const newSourceDocuments: any = [];

    message.sourceDocuments.forEach((source: any) => {
      if (isValidURL(source.metadata.source) && !visitedURLs.includes(source.metadata.source)) {
        visitedURLs.push(source.metadata.source);
        newSourceDocuments.push(source);
      } else if (!isValidURL(source.metadata.source)) {
        newSourceDocuments.push(source);
      }
    });
    return newSourceDocuments;
  };

  const addRecordingToPreviews = (blob: Blob) => {
    const mimeType = blob.type.substring(0, blob.type.indexOf(';'));
    // read blob and add to previews
    const reader = new FileReader();
    reader.readAsDataURL(blob);
    reader.onloadend = () => {
      const base64data = reader.result as FilePreviewData;
      const upload: FilePreview = {
        data: base64data,
        preview: '../assets/wave-sound.jpg',
        type: 'audio',
        name: 'audio.wav',
        mime: mimeType,
      };
      setPreviews((prevPreviews) => [...prevPreviews, upload]);
    };
  };

  const isFileAllowedForUpload = (file: File) => {
    let acceptFile = false;
    if (uploadsConfig() && uploadsConfig()?.isImageUploadAllowed && uploadsConfig()?.imgUploadSizeAndTypes) {
      const fileType = file.type;
      const sizeInMB = file.size / 1024 / 1024;
      uploadsConfig()?.imgUploadSizeAndTypes.map((allowed) => {
        if (allowed.fileTypes.includes(fileType) && sizeInMB <= allowed.maxUploadSize) {
          acceptFile = true;
        }
      });
    }
    if (!acceptFile) {
      alert(`Cannot upload file. Kindly check the allowed file types and maximum allowed size.`);
    }
    return acceptFile;
  };

  const handleFileChange = async (event: FileEvent<HTMLInputElement>) => {
    const files = event.target.files;
    if (!files || files.length === 0) {
      return;
    }
    const filesList = [];
    for (const file of files) {
      if (isFileAllowedForUpload(file) === false) {
        return;
      }
      const reader = new FileReader();
      const { name } = file;
      filesList.push(
        new Promise((resolve) => {
          reader.onload = (evt) => {
            if (!evt?.target?.result) {
              return;
            }
            const { result } = evt.target;
            resolve({
              data: result,
              preview: URL.createObjectURL(file),
              type: 'file',
              name: name,
              mime: file.type,
            });
          };
          reader.readAsDataURL(file);
        }),
      );
    }

    const newFiles = await Promise.all(filesList);
    setPreviews((prevPreviews) => [...prevPreviews, ...(newFiles as FilePreview[])]);
  };

  const handleDrag = (e: DragEvent) => {
    if (uploadsConfig()?.isImageUploadAllowed) {
      e.preventDefault();
      e.stopPropagation();
      if (e.type === 'dragenter' || e.type === 'dragover') {
        setIsDragActive(true);
      } else if (e.type === 'dragleave') {
        setIsDragActive(false);
      }
    }
  };

  const handleDrop = async (e: InputEvent | DragEvent) => {
    if (!uploadsConfig()?.isImageUploadAllowed) {
      return;
    }
    e.preventDefault();
    setIsDragActive(false);
    const files = [];
    if (e.dataTransfer && e.dataTransfer.files.length > 0) {
      for (const file of e.dataTransfer.files) {
        if (isFileAllowedForUpload(file) === false) {
          return;
        }
        const reader = new FileReader();
        const { name } = file;
        files.push(
          new Promise((resolve) => {
            reader.onload = (evt) => {
              if (!evt?.target?.result) {
                return;
              }
              const { result } = evt.target;
              let previewUrl;
              if (file.type.startsWith('audio/')) {
                previewUrl = '../assets/wave-sound.jpg';
              } else if (file.type.startsWith('image/')) {
                previewUrl = URL.createObjectURL(file);
              }
              resolve({
                data: result,
                preview: previewUrl,
                type: 'file',
                name: name,
                mime: file.type,
              });
            };
            reader.readAsDataURL(file);
          }),
        );
      }

      const newFiles = await Promise.all(files);
      setPreviews((prevPreviews) => [...prevPreviews, ...(newFiles as FilePreview[])]);
    }

    if (e.dataTransfer && e.dataTransfer.items) {
      for (const item of e.dataTransfer.items) {
        if (item.kind === 'string' && item.type.match('^text/uri-list')) {
          item.getAsString((s: string) => {
            const upload: FilePreview = {
              data: s,
              preview: s,
              type: 'url',
              name: s.substring(s.lastIndexOf('/') + 1),
              mime: '',
            };
            setPreviews((prevPreviews) => [...prevPreviews, upload]);
          });
        } else if (item.kind === 'string' && item.type.match('^text/html')) {
          item.getAsString((s: string) => {
            if (s.indexOf('href') === -1) return;
            //extract href
            const start = s.substring(s.indexOf('href') + 6);
            const hrefStr = start.substring(0, start.indexOf('"'));

            const upload: FilePreview = {
              data: hrefStr,
              preview: hrefStr,
              type: 'url',
              name: hrefStr.substring(hrefStr.lastIndexOf('/') + 1),
              mime: '',
            };
            setPreviews((prevPreviews) => [...prevPreviews, upload]);
          });
        }
      }
    }
  };

  const handleDeletePreview = (itemToDelete: FilePreview) => {
    if (itemToDelete.type === 'file') {
      URL.revokeObjectURL(itemToDelete.preview); // Clean up for file
    }
    setPreviews(previews().filter((item) => item !== itemToDelete));
  };

  const onMicrophoneClicked = () => {
    setIsRecording(true);
    startAudioRecording(setIsRecording, setRecordingNotSupported, setElapsedTime);
  };

  const onRecordingCancelled = () => {
    if (!recordingNotSupported) cancelAudioRecording();
    setIsRecording(false);
    setRecordingNotSupported(false);
  };

  const onRecordingStopped = async () => {
    setIsLoadingRecording(true);
    stopAudioRecording(addRecordingToPreviews);
  };

  createEffect(
    // listen for changes in previews
    on(previews, (uploads) => {
      // wait for audio recording to load and then send
      const containsAudio = uploads.filter((item) => item.type === 'audio').length > 0;
      if (uploads.length >= 1 && containsAudio) {
        setIsRecording(false);
        setRecordingNotSupported(false);
        promptClick('');
      }

      return () => {
        setPreviews([]);
      };
    }),
  );

  return (
    <>
      <div
        ref={botContainer}
        class={'relative flex w-full h-full text-base overflow-hidden bg-cover bg-center flex-col items-center chatbot-container ' + props.class}
        onDragEnter={handleDrag}
      >
        {isDragActive() && (
          <div
            class="absolute top-0 left-0 bottom-0 right-0 w-full h-full z-50"
            onDragEnter={handleDrag}
            onDragLeave={handleDrag}
            onDragEnd={handleDrag}
            onDragOver={handleDrag}
            onDrop={handleDrop}
          />
        )}
        {isDragActive() && uploadsConfig()?.isImageUploadAllowed && (
          <div
            class="absolute top-0 left-0 bottom-0 right-0 flex flex-col items-center justify-center bg-black/60 backdrop-blur-sm text-white z-40 gap-2 border-2 border-dashed"
            style={{ 'border-color': props.bubbleBackgroundColor }}
          >
            <h2 class="text-xl font-semibold">Drop here to upload</h2>
            <For each={uploadsConfig()?.imgUploadSizeAndTypes}>
              {(allowed) => {
                return (
                  <>
                    <span>{allowed.fileTypes?.join(', ')}</span>
                    <span>Max Allowed Size: {allowed.maxUploadSize} MB</span>
                  </>
                );
              }}
            </For>
          </div>
        )}

        {props.showTitle ? (
          <div
            class="flex flex-row items-center w-full h-[50px] absolute top-0 left-0 z-10"
            style={{
              background: props.bubbleBackgroundColor,
              color: props.bubbleTextColor,
              'border-top-left-radius': props.isFullPage ? '0px' : '6px',
              'border-top-right-radius': props.isFullPage ? '0px' : '6px',
            }}
          >
            <Show when={props.titleAvatarSrc}>
              <>
                <div style={{ width: '15px' }} />
                <Avatar initialAvatarSrc={props.titleAvatarSrc} />
              </>
            </Show>
            <Show when={props.title}>
              <span class="px-3 whitespace-pre-wrap font-semibold max-w-full">{props.title}</span>
            </Show>
            <div style={{ flex: 1 }} />
            <DeleteButton
              sendButtonColor={props.bubbleTextColor}
              type="button"
              isDisabled={messages().length === 1}
              class="my-2 ml-2"
              on:click={clearChat}
            >
              <span style={{ 'font-family': 'Poppins, sans-serif' }}>Clear</span>
            </DeleteButton>
          </div>
        ) : null}
        <div class="flex flex-col w-full h-full justify-start z-0">
          <div
            ref={chatContainer}
            class="overflow-y-scroll flex flex-col flex-grow min-w-full w-full px-3 pt-[70px] relative scrollable-container chatbot-chat-view scroll-smooth"
          >
            <For each={[...messages()]}>
<<<<<<< HEAD
              {(message, index) => (
                <>
                  {message.type === 'userMessage' && (
                    <GuestBubble
                      message={message.message}
                      backgroundColor={props.userMessage?.backgroundColor}
                      textColor={props.userMessage?.textColor}
                      showAvatar={props.userMessage?.showAvatar}
                      avatarSrc={props.userMessage?.avatarSrc}
                    />
                  )}
                  {message.type === 'apiMessage' && (
                    <BotBubble
                      message={message}
                      fileAnnotations={message.fileAnnotations}
                      chatflowid={props.chatflowid}
                      chatId={chatId()}
                      apiHost={props.apiHost}
                      backgroundColor={props.botMessage?.backgroundColor}
                      textColor={props.botMessage?.textColor}
                      showAvatar={props.botMessage?.showAvatar}
                      avatarSrc={props.botMessage?.avatarSrc}
                      chatFeedbackStatus={chatFeedbackStatus()}
                    />
                  )}
                  {message.type === 'userMessage' && loading() && index() === messages().length - 1 && <LoadingBubble />}
                  {message.sourceDocuments && message.sourceDocuments.length && (
                    <div style={{ display: 'flex', 'flex-direction': 'row', width: '100%' }}>
                      <For each={[...removeDuplicateURL(message)]}>
                        {(src) => {
                          const URL = isValidURL(src.metadata.source);
                          return (
                            <SourceBubble
                              pageContent={URL ? URL.pathname : src.pageContent}
                              metadata={src.metadata}
                              onSourceClick={() => {
                                if (URL) {
                                  window.open(src.metadata.source, '_blank');
                                } else {
                                  setSourcePopupSrc(src);
                                  setSourcePopupOpen(true);
                                }
                              }}
                            />
                          );
                        }}
                      </For>
                    </div>
                  )}
                </>
              )}
=======
              {(message, index) => {
                return (
                  <>
                    {message.type === 'userMessage' && (
                      <GuestBubble
                        message={message}
                        apiHost={props.apiHost}
                        chatflowid={props.chatflowid}
                        chatId={chatId()}
                        backgroundColor={props.userMessage?.backgroundColor}
                        textColor={props.userMessage?.textColor}
                        showAvatar={props.userMessage?.showAvatar}
                        avatarSrc={props.userMessage?.avatarSrc}
                      />
                    )}
                    {message.type === 'apiMessage' && (
                      <BotBubble
                        message={message.message}
                        fileAnnotations={message.fileAnnotations}
                        apiHost={props.apiHost}
                        backgroundColor={props.botMessage?.backgroundColor}
                        textColor={props.botMessage?.textColor}
                        showAvatar={props.botMessage?.showAvatar}
                        avatarSrc={props.botMessage?.avatarSrc}
                      />
                    )}
                    {message.type === 'userMessage' && loading() && index() === messages().length - 1 && <LoadingBubble />}
                    {message.type === 'apiMessage' && message.message === '' && loading() && index() === messages().length - 1 && <LoadingBubble />}
                    {message.sourceDocuments && message.sourceDocuments.length && (
                      <div style={{ display: 'flex', 'flex-direction': 'row', width: '100%' }}>
                        <For each={[...removeDuplicateURL(message)]}>
                          {(src) => {
                            const URL = isValidURL(src.metadata.source);
                            return (
                              <SourceBubble
                                pageContent={URL ? URL.pathname : src.pageContent}
                                metadata={src.metadata}
                                onSourceClick={() => {
                                  if (URL) {
                                    window.open(src.metadata.source, '_blank');
                                  } else {
                                    setSourcePopupSrc(src);
                                    setSourcePopupOpen(true);
                                  }
                                }}
                              />
                            );
                          }}
                        </For>
                      </div>
                    )}
                  </>
                );
              }}
>>>>>>> fe9eba51
            </For>
          </div>
          <Show when={messages().length === 1}>
            <Show when={starterPrompts().length > 0}>
              <div class="w-full flex flex-row flex-wrap px-5 py-[10px] gap-2">
                <For each={[...starterPrompts()]}>{(key) => <StarterPromptBubble prompt={key} onPromptClick={() => promptClick(key)} />}</For>
              </div>
            </Show>
          </Show>
          <Show when={previews().length > 0}>
            <div class="w-full flex items-center justify-start gap-2 px-5 pt-2 border-t border-[#eeeeee]">
              <For each={[...previews()]}>
                {(item) => (
                  <>
                    {item.mime.startsWith('image/') ? (
                      <button
                        class="group w-12 h-12 flex items-center justify-center relative rounded-[10px] overflow-hidden transition-colors duration-200"
                        onClick={() => handleDeletePreview(item)}
                      >
                        <img class="w-full h-full bg-cover" src={item.data as string} />
                        <span class="absolute hidden group-hover:flex items-center justify-center z-10 w-full h-full top-0 left-0 bg-black/10 rounded-[10px] transition-colors duration-200">
                          <TrashIcon />
                        </span>
                      </button>
                    ) : (
                      <div
                        class={`inline-flex basis-auto flex-grow-0 flex-shrink-0 justify-between items-center rounded-xl h-12 p-1 mr-1 bg-gray-500`}
                        style={{
                          width: `${
                            chatContainer ? (botProps.isFullPage ? chatContainer?.offsetWidth / 4 : chatContainer?.offsetWidth / 2) : '200'
                          }px`,
                        }}
                      >
                        <audio class="block bg-cover bg-center w-full h-full rounded-none text-transparent" controls src={item.data as string} />
                        <button class="w-7 h-7 flex items-center justify-center bg-transparent p-1" onClick={() => handleDeletePreview(item)}>
                          <TrashIcon color="white" />
                        </button>
                      </div>
                    )}
                  </>
                )}
              </For>
            </div>
          </Show>
          <div class="w-full px-5 pt-2 pb-1">
            {isRecording() ? (
              <>
                {recordingNotSupported() ? (
                  <div class="w-full flex items-center justify-between p-4 border border-[#eeeeee]">
                    <div class="w-full flex items-center justify-between gap-3">
                      <span class="text-base">To record audio, use modern browsers like Chrome or Firefox that support audio recording.</span>
                      <button
                        class="py-2 px-4 justify-center flex items-center bg-red-500 text-white rounded-md"
                        type="button"
                        onClick={() => onRecordingCancelled()}
                      >
                        Okay
                      </button>
                    </div>
                  </div>
                ) : (
                  <div
                    class="h-[58px] flex items-center justify-between chatbot-input border border-[#eeeeee]"
                    data-testid="input"
                    style={{
                      margin: 'auto',
                      'background-color': props.textInput?.backgroundColor ?? defaultBackgroundColor,
                      color: props.textInput?.textColor ?? defaultTextColor,
                    }}
                  >
                    <div class="flex items-center gap-3 px-4 py-2">
                      <span>
                        <CircleDotIcon color="red" />
                      </span>
                      <span>{elapsedTime() || '00:00'}</span>
                      {isLoadingRecording() && <span class="ml-1.5">Sending...</span>}
                    </div>
                    <div class="flex items-center">
                      <CancelButton buttonColor={props.textInput?.sendButtonColor} type="button" class="m-0" on:click={onRecordingCancelled}>
                        <span style={{ 'font-family': 'Poppins, sans-serif' }}>Send</span>
                      </CancelButton>
                      <SendButton
                        sendButtonColor={props.textInput?.sendButtonColor}
                        type="button"
                        isDisabled={loading()}
                        class="m-0"
                        on:click={onRecordingStopped}
                      >
                        <span style={{ 'font-family': 'Poppins, sans-serif' }}>Send</span>
                      </SendButton>
                    </div>
                  </div>
                )}
              </>
            ) : (
              <TextInput
                backgroundColor={props.textInput?.backgroundColor}
                textColor={props.textInput?.textColor}
                placeholder={props.textInput?.placeholder}
                sendButtonColor={props.textInput?.sendButtonColor}
                fontSize={props.fontSize}
                disabled={loading()}
                defaultValue={userInput()}
                onSubmit={handleSubmit}
                uploadsConfig={uploadsConfig()}
                setPreviews={setPreviews}
                onMicrophoneClicked={onMicrophoneClicked}
                handleFileChange={handleFileChange}
              />
            )}
          </div>
          <Badge badgeBackgroundColor={props.badgeBackgroundColor} poweredByTextColor={props.poweredByTextColor} botContainer={botContainer} />
        </div>
      </div>
      {sourcePopupOpen() && <Popup isOpen={sourcePopupOpen()} value={sourcePopupSrc()} onClose={() => setSourcePopupOpen(false)} />}
    </>
  );
};

// type BottomSpacerProps = {
//   ref: HTMLDivElement | undefined;
// };
// const BottomSpacer = (props: BottomSpacerProps) => {
//   return <div ref={props.ref} class="w-full h-32" />;
// };<|MERGE_RESOLUTION|>--- conflicted
+++ resolved
@@ -1,8 +1,4 @@
-<<<<<<< HEAD
-import { createSignal, createEffect, For, onMount, Show, mergeProps, createMemo } from 'solid-js';
-=======
 import { createSignal, createEffect, For, onMount, Show, mergeProps, on, createMemo } from 'solid-js';
->>>>>>> fe9eba51
 import { v4 as uuidv4 } from 'uuid';
 import { sendMessageQuery, isStreamAvailableQuery, IncomingInput, getChatbotConfig } from '@/queries/sendMessageQuery';
 import { TextInput } from './inputs/textInput';
@@ -16,14 +12,10 @@
 import socketIOClient from 'socket.io-client';
 import { Popup } from '@/features/popup';
 import { Avatar } from '@/components/avatars/Avatar';
-<<<<<<< HEAD
-import { DeleteButton } from '@/components/buttons/SendButton';
-=======
 import { DeleteButton, SendButton } from '@/components/buttons/SendButton';
 import { CircleDotIcon, TrashIcon } from './icons';
 import { CancelButton } from './buttons/CancelButton';
 import { cancelAudioRecording, startAudioRecording, stopAudioRecording } from '@/utils/audioRecording';
->>>>>>> fe9eba51
 
 export type FileEvent<T = EventTarget> = {
   target: T;
@@ -192,9 +184,7 @@
   const [isChatFlowAvailableToStream, setIsChatFlowAvailableToStream] = createSignal(false);
   const [chatId, setChatId] = createSignal(uuidv4());
   const [starterPrompts, setStarterPrompts] = createSignal<string[]>([], { equals: false });
-<<<<<<< HEAD
   const [chatFeedbackStatus, setChatFeedbackStatus] = createSignal<boolean>(false);
-=======
   const [uploadsConfig, setUploadsConfig] = createSignal<UploadsConfig>();
 
   // drag & drop file input
@@ -209,7 +199,6 @@
 
   // drag & drop
   const [isDragActive, setIsDragActive] = createSignal(false);
->>>>>>> fe9eba51
 
   onMount(() => {
     if (botProps?.observersConfig) {
@@ -250,11 +239,11 @@
     localStorage.setItem(`${props.chatflowid}_EXTERNAL`, JSON.stringify({ chatId: chatId(), chatHistory: allMessage }));
   };
 
-  const updateLastMessage = (text: string, sourceDocuments: any, fileAnnotations: any) => {
+  const updateLastMessage = (text: string, messageId: string, sourceDocuments: any = null, fileAnnotations: any = null) => {
     setMessages((data) => {
       const updated = data.map((item, i) => {
         if (i === data.length - 1) {
-          return { ...item, message: item.message + text, sourceDocuments, fileAnnotations };
+          return { ...item, message: item.message + text, messageId, sourceDocuments, fileAnnotations };
         }
         return item;
       });
@@ -395,35 +384,9 @@
         else if (data.json) text = JSON.stringify(data.json, null, 2);
         else text = JSON.stringify(data, null, 2);
 
-<<<<<<< HEAD
-        setMessages((prevMessages) => {
-          const messages: MessageType[] = [
-            ...prevMessages,
-            {
-              messageId: data?.chatMessageId,
-              message: text,
-              sourceDocuments: data?.sourceDocuments,
-              fileAnnotations: data?.fileAnnotations,
-              type: 'apiMessage',
-            },
-          ];
-          addChatMessage(messages);
-          return messages;
-        });
+        updateLastMessage(text, data?.chatMessageId, data?.sourceDocuments, data?.fileAnnotations);
       } else {
-        setMessages((items) => {
-          const updated = items.map((item, i) => {
-            if (i === items.length - 1) {
-              return { ...item, messageId: data?.chatMessageId };
-            }
-            return item;
-          });
-          addChatMessage(updated);
-          return [...updated];
-        });
-=======
-        updateLastMessage(text, data?.sourceDocuments, data?.fileAnnotations);
->>>>>>> fe9eba51
+        updateLastMessage('', data?.chatMessageId);
       }
       setLoading(false);
       setUserInput('');
@@ -509,14 +472,12 @@
         });
         setStarterPrompts(prompts);
       }
-<<<<<<< HEAD
       if (chatbotConfig.chatFeedback) {
         const chatFeedbackStatus = chatbotConfig.chatFeedback.status;
         setChatFeedbackStatus(chatFeedbackStatus);
-=======
+      }
       if (chatbotConfig.uploads) {
         setUploadsConfig(chatbotConfig.uploads);
->>>>>>> fe9eba51
       }
     }
 
@@ -848,59 +809,6 @@
             class="overflow-y-scroll flex flex-col flex-grow min-w-full w-full px-3 pt-[70px] relative scrollable-container chatbot-chat-view scroll-smooth"
           >
             <For each={[...messages()]}>
-<<<<<<< HEAD
-              {(message, index) => (
-                <>
-                  {message.type === 'userMessage' && (
-                    <GuestBubble
-                      message={message.message}
-                      backgroundColor={props.userMessage?.backgroundColor}
-                      textColor={props.userMessage?.textColor}
-                      showAvatar={props.userMessage?.showAvatar}
-                      avatarSrc={props.userMessage?.avatarSrc}
-                    />
-                  )}
-                  {message.type === 'apiMessage' && (
-                    <BotBubble
-                      message={message}
-                      fileAnnotations={message.fileAnnotations}
-                      chatflowid={props.chatflowid}
-                      chatId={chatId()}
-                      apiHost={props.apiHost}
-                      backgroundColor={props.botMessage?.backgroundColor}
-                      textColor={props.botMessage?.textColor}
-                      showAvatar={props.botMessage?.showAvatar}
-                      avatarSrc={props.botMessage?.avatarSrc}
-                      chatFeedbackStatus={chatFeedbackStatus()}
-                    />
-                  )}
-                  {message.type === 'userMessage' && loading() && index() === messages().length - 1 && <LoadingBubble />}
-                  {message.sourceDocuments && message.sourceDocuments.length && (
-                    <div style={{ display: 'flex', 'flex-direction': 'row', width: '100%' }}>
-                      <For each={[...removeDuplicateURL(message)]}>
-                        {(src) => {
-                          const URL = isValidURL(src.metadata.source);
-                          return (
-                            <SourceBubble
-                              pageContent={URL ? URL.pathname : src.pageContent}
-                              metadata={src.metadata}
-                              onSourceClick={() => {
-                                if (URL) {
-                                  window.open(src.metadata.source, '_blank');
-                                } else {
-                                  setSourcePopupSrc(src);
-                                  setSourcePopupOpen(true);
-                                }
-                              }}
-                            />
-                          );
-                        }}
-                      </For>
-                    </div>
-                  )}
-                </>
-              )}
-=======
               {(message, index) => {
                 return (
                   <>
@@ -918,17 +826,19 @@
                     )}
                     {message.type === 'apiMessage' && (
                       <BotBubble
-                        message={message.message}
+                        message={message}
                         fileAnnotations={message.fileAnnotations}
+                        chatflowid={props.chatflowid}
+                        chatId={chatId()}
                         apiHost={props.apiHost}
                         backgroundColor={props.botMessage?.backgroundColor}
                         textColor={props.botMessage?.textColor}
                         showAvatar={props.botMessage?.showAvatar}
                         avatarSrc={props.botMessage?.avatarSrc}
+                        chatFeedbackStatus={chatFeedbackStatus()}
                       />
                     )}
                     {message.type === 'userMessage' && loading() && index() === messages().length - 1 && <LoadingBubble />}
-                    {message.type === 'apiMessage' && message.message === '' && loading() && index() === messages().length - 1 && <LoadingBubble />}
                     {message.sourceDocuments && message.sourceDocuments.length && (
                       <div style={{ display: 'flex', 'flex-direction': 'row', width: '100%' }}>
                         <For each={[...removeDuplicateURL(message)]}>
@@ -955,7 +865,6 @@
                   </>
                 );
               }}
->>>>>>> fe9eba51
             </For>
           </div>
           <Show when={messages().length === 1}>
