import { createSignal, createEffect, For, onMount, Show, mergeProps, on, createMemo } from 'solid-js';
import { v4 as uuidv4 } from 'uuid';
import { sendMessageQuery, isStreamAvailableQuery, IncomingInput, getChatbotConfig } from '@/queries/sendMessageQuery';
import { TextInput } from './inputs/textInput';
import { GuestBubble } from './bubbles/GuestBubble';
import { BotBubble } from './bubbles/BotBubble';
import { LoadingBubble } from './bubbles/LoadingBubble';
import { SourceBubble } from './bubbles/SourceBubble';
import { StarterPromptBubble } from './bubbles/StarterPromptBubble';
import { BotMessageTheme, FooterTheme, TextInputTheme, UserMessageTheme, FeedbackTheme } from '@/features/bubble/types';
import { Badge } from './Badge';
import socketIOClient from 'socket.io-client';
import { Popup } from '@/features/popup';
import { Avatar } from '@/components/avatars/Avatar';
import { DeleteButton, SendButton } from '@/components/buttons/SendButton';
import { CircleDotIcon, TrashIcon } from './icons';
import { CancelButton } from './buttons/CancelButton';
import { cancelAudioRecording, startAudioRecording, stopAudioRecording } from '@/utils/audioRecording';
import { LeadCaptureBubble } from '@/components/bubbles/LeadCaptureBubble';
import { removeLocalStorageChatHistory, getLocalStorageChatflow, setLocalStorageChatflow } from '@/utils';

export type FileEvent<T = EventTarget> = {
  target: T;
};

export type FormEvent<T = EventTarget> = {
  preventDefault: () => void;
  currentTarget: T;
};

type ImageUploadConstraits = {
  fileTypes: string[];
  maxUploadSize: number;
};

export type UploadsConfig = {
  imgUploadSizeAndTypes: ImageUploadConstraits[];
  isImageUploadAllowed: boolean;
  isSpeechToTextEnabled: boolean;
};

type FilePreviewData = string | ArrayBuffer;

type FilePreview = {
  data: FilePreviewData;
  mime: string;
  name: string;
  preview: string;
  type: string;
};

type messageType = 'apiMessage' | 'userMessage' | 'usermessagewaiting' | 'leadCaptureMessage';

export type IAgentReasoning = {
  agentName?: string;
  messages?: string[];
  usedTools?: any[];
  sourceDocuments?: any[];
  instructions?: string;
  nextAgent?: string;
};

export type IAction = {
  id?: string;
  elements?: Array<{
    type: string;
    label: string;
  }>;
  mapping?: {
    approve: string;
    reject: string;
    toolCalls: any[];
  };
};

export type FileUpload = Omit<FilePreview, 'preview'>;

export type MessageType = {
  messageId?: string;
  message: string;
  type: messageType;
  sourceDocuments?: any;
  fileAnnotations?: any;
  fileUploads?: Partial<FileUpload>[];
  agentReasoning?: IAgentReasoning[];
  action?: IAction | null;
};

type observerConfigType = (accessor: string | boolean | object | MessageType[]) => void;
export type observersConfigType = Record<'observeUserInput' | 'observeLoading' | 'observeMessages', observerConfigType>;

export type BotProps = {
  chatflowid: string;
  apiHost?: string;
  chatflowConfig?: Record<string, unknown>;
  welcomeMessage?: string;
  errorMessage?: string;
  botMessage?: BotMessageTheme;
  userMessage?: UserMessageTheme;
  textInput?: TextInputTheme;
  feedback?: FeedbackTheme;
  poweredByTextColor?: string;
  badgeBackgroundColor?: string;
  bubbleBackgroundColor?: string;
  bubbleTextColor?: string;
  showTitle?: boolean;
  showAgentMessages?: boolean;
  title?: string;
  titleAvatarSrc?: string;
  fontSize?: number;
  isFullPage?: boolean;
  footer?: FooterTheme;
  observersConfig?: observersConfigType;
<<<<<<< HEAD
  starterPrompts?: string[];
=======
  starterPromptFontSize?: number;
>>>>>>> fc330844
};

export type LeadsConfig = {
  status: boolean;
  title?: string;
  name?: boolean;
  email?: boolean;
  phone?: boolean;
  successMessage?: string;
};

const defaultWelcomeMessage = 'Hi there! How can I help?';

/*const sourceDocuments = [
    {
        "pageContent": "I know some are talking about “living with COVID-19”. Tonight – I say that we will never just accept living with COVID-19. \r\n\r\nWe will continue to combat the virus as we do other diseases. And because this is a virus that mutates and spreads, we will stay on guard. \r\n\r\nHere are four common sense steps as we move forward safely.  \r\n\r\nFirst, stay protected with vaccines and treatments. We know how incredibly effective vaccines are. If you’re vaccinated and boosted you have the highest degree of protection. \r\n\r\nWe will never give up on vaccinating more Americans. Now, I know parents with kids under 5 are eager to see a vaccine authorized for their children. \r\n\r\nThe scientists are working hard to get that done and we’ll be ready with plenty of vaccines when they do. \r\n\r\nWe’re also ready with anti-viral treatments. If you get COVID-19, the Pfizer pill reduces your chances of ending up in the hospital by 90%.",
        "metadata": {
          "source": "blob",
          "blobType": "",
          "loc": {
            "lines": {
              "from": 450,
              "to": 462
            }
          }
        }
    },
    {
        "pageContent": "sistance,  and  polishing  [65].  For  instance,  AI  tools  generate\nsuggestions based on inputting keywords or topics. The tools\nanalyze  search  data,  trending  topics,  and  popular  queries  to\ncreate  fresh  content.  What’s  more,  AIGC  assists  in  writing\narticles and posting blogs on specific topics. While these tools\nmay not be able to produce high-quality content by themselves,\nthey can provide a starting point for a writer struggling with\nwriter’s block.\nH.  Cons of AIGC\nOne of the main concerns among the public is the potential\nlack  of  creativity  and  human  touch  in  AIGC.  In  addition,\nAIGC sometimes lacks a nuanced understanding of language\nand context, which may lead to inaccuracies and misinterpre-\ntations. There are also concerns about the ethics and legality\nof using AIGC, particularly when it results in issues such as\ncopyright  infringement  and  data  privacy.  In  this  section,  we\nwill discuss some of the disadvantages of AIGC (Table IV).",
        "metadata": {
          "source": "blob",
          "blobType": "",
          "pdf": {
            "version": "1.10.100",
            "info": {
              "PDFFormatVersion": "1.5",
              "IsAcroFormPresent": false,
              "IsXFAPresent": false,
              "Title": "",
              "Author": "",
              "Subject": "",
              "Keywords": "",
              "Creator": "LaTeX with hyperref",
              "Producer": "pdfTeX-1.40.21",
              "CreationDate": "D:20230414003603Z",
              "ModDate": "D:20230414003603Z",
              "Trapped": {
                "name": "False"
              }
            },
            "metadata": null,
            "totalPages": 17
          },
          "loc": {
            "pageNumber": 8,
            "lines": {
              "from": 301,
              "to": 317
            }
          }
        }
    },
    {
        "pageContent": "Main article: Views of Elon Musk",
        "metadata": {
          "source": "https://en.wikipedia.org/wiki/Elon_Musk",
          "loc": {
            "lines": {
              "from": 2409,
              "to": 2409
            }
          }
        }
    },
    {
        "pageContent": "First Name: John\nLast Name: Doe\nAddress: 120 jefferson st.\nStates: Riverside\nCode: NJ\nPostal: 8075",
        "metadata": {
          "source": "blob",
          "blobType": "",
          "line": 1,
          "loc": {
            "lines": {
              "from": 1,
              "to": 6
            }
          }
        }
    },
]*/

const defaultBackgroundColor = '#ffffff';
const defaultTextColor = '#303235';

export const Bot = (botProps: BotProps & { class?: string }) => {
  // set a default value for showTitle if not set and merge with other props
  const props = mergeProps({ showTitle: true }, botProps);
  let chatContainer: HTMLDivElement | undefined;
  let bottomSpacer: HTMLDivElement | undefined;
  let botContainer: HTMLDivElement | undefined;

  const [userInput, setUserInput] = createSignal('');
  const [loading, setLoading] = createSignal(false);
  const [sourcePopupOpen, setSourcePopupOpen] = createSignal(false);
  const [sourcePopupSrc, setSourcePopupSrc] = createSignal({});
  const [messages, setMessages] = createSignal<MessageType[]>(
    [
      {
        message: props.welcomeMessage ?? defaultWelcomeMessage,
        type: 'apiMessage',
      },
    ],
    { equals: false },
  );

  const [socketIOClientId, setSocketIOClientId] = createSignal('');
  const [isChatFlowAvailableToStream, setIsChatFlowAvailableToStream] = createSignal(false);
  const [chatId, setChatId] = createSignal(
    (props.chatflowConfig?.vars as any)?.customerId ? `${(props.chatflowConfig?.vars as any).customerId.toString()}+${uuidv4()}` : uuidv4(),
  );
  const [starterPrompts, setStarterPrompts] = createSignal<string[]>([], { equals: false });
  const [chatFeedbackStatus, setChatFeedbackStatus] = createSignal<boolean>(false);
  const [uploadsConfig, setUploadsConfig] = createSignal<UploadsConfig>();
  const [leadsConfig, setLeadsConfig] = createSignal<LeadsConfig>();
  const [isLeadSaved, setIsLeadSaved] = createSignal(false);
  const [leadEmail, setLeadEmail] = createSignal('');

  // drag & drop file input
  // TODO: fix this type
  const [previews, setPreviews] = createSignal<FilePreview[]>([]);

  // audio recording
  const [elapsedTime, setElapsedTime] = createSignal('00:00');
  const [isRecording, setIsRecording] = createSignal(false);
  const [recordingNotSupported, setRecordingNotSupported] = createSignal(false);
  const [isLoadingRecording, setIsLoadingRecording] = createSignal(false);

  // drag & drop
  const [isDragActive, setIsDragActive] = createSignal(false);

  onMount(() => {
    if (botProps?.observersConfig) {
      const { observeUserInput, observeLoading, observeMessages } = botProps.observersConfig;
      typeof observeUserInput === 'function' &&
        // eslint-disable-next-line solid/reactivity
        createMemo(() => {
          observeUserInput(userInput());
        });
      typeof observeLoading === 'function' &&
        // eslint-disable-next-line solid/reactivity
        createMemo(() => {
          observeLoading(loading());
        });
      typeof observeMessages === 'function' &&
        // eslint-disable-next-line solid/reactivity
        createMemo(() => {
          observeMessages(messages());
        });
    }

    if (!bottomSpacer) return;
    setTimeout(() => {
      chatContainer?.scrollTo(0, chatContainer.scrollHeight);
    }, 50);
  });

  const scrollToBottom = () => {
    setTimeout(() => {
      chatContainer?.scrollTo(0, chatContainer.scrollHeight);
    }, 50);
  };

  /**
   * Add each chat message into localStorage
   */
  const addChatMessage = (allMessage: MessageType[]) => {
    const messages = allMessage.map((item) => {
      if (item.fileUploads) {
        const fileUploads = item?.fileUploads.map((file) => ({
          type: file.type,
          name: file.name,
          mime: file.mime,
        }));
        return { ...item, fileUploads };
      }
      return item;
    });
    setLocalStorageChatflow(props.chatflowid, chatId(), { chatHistory: messages });
  };

  // Define the audioRef
  let audioRef: HTMLAudioElement | undefined;
  // CDN link for default receive sound
  const defaultReceiveSound = 'https://cdn.jsdelivr.net/gh/FlowiseAI/FlowiseChatEmbed@latest/src/assets/receive_message.mp3';
  const playReceiveSound = () => {
    if (props.textInput?.receiveMessageSound) {
      let audioSrc = defaultReceiveSound;
      if (props.textInput?.receiveSoundLocation) {
        audioSrc = props.textInput?.receiveSoundLocation;
      }
      audioRef = new Audio(audioSrc);
      audioRef.play();
    }
  };
  let hasSoundPlayed = false;

  const updateLastMessage = (
    text: string,
    messageId: string,
    sourceDocuments: any = null,
    fileAnnotations: any = null,
    agentReasoning: IAgentReasoning[] = [],
    action: IAction,
    resultText: string,
  ) => {
    setMessages((data) => {
      let uiUpdated = false;
      const messageExists = data.some((item) => item.messageId === messageId);

      const updated = data.map((item, i) => {
        if (i === data.length - 1) {
          const previousText = item.message || '';
          let newText = previousText + text;
          // Set newText to resultText only if previousText is empty and resultText exists
          if (!previousText && resultText) {
            newText = resultText;
          }
          // Check if newText now matches resultText to track UI update
          if (newText === resultText) {
            uiUpdated = true;
          }
          // Play sound when message starts streaming
          if (previousText !== newText && !uiUpdated && !hasSoundPlayed) {
            playReceiveSound();
            hasSoundPlayed = true;
          }
          return { ...item, message: newText, messageId, sourceDocuments, fileAnnotations, agentReasoning };
        }
        return item;
      });

      // Add apiMessage if resultText exists and ui not updated
      if (resultText && !uiUpdated && !messageExists) {
        updated.push({
          message: resultText,
          type: 'apiMessage',
          messageId,
          sourceDocuments,
          fileAnnotations,
          agentReasoning,
          action,
        });
      }

      if (resultText && !hasSoundPlayed && !messageExists) {
        playReceiveSound();
      }

      if (resultText) {
        hasSoundPlayed = false;
      }

      addChatMessage(updated);
      return [...updated];
    });
  };

  const updateLastMessageSourceDocuments = (sourceDocuments: any) => {
    setMessages((data) => {
      const updated = data.map((item, i) => {
        if (i === data.length - 1) {
          return { ...item, sourceDocuments };
        }
        return item;
      });
      addChatMessage(updated);
      return [...updated];
    });
  };

  const updateLastMessageAgentReasoning = (agentReasoning: string | IAgentReasoning[]) => {
    setMessages((data) => {
      const updated = data.map((item, i) => {
        if (i === data.length - 1) {
          return { ...item, agentReasoning: typeof agentReasoning === 'string' ? JSON.parse(agentReasoning) : agentReasoning };
        }
        return item;
      });
      addChatMessage(updated);
      return [...updated];
    });
  };

  const updateLastMessageAction = (action: IAction) => {
    setMessages((data) => {
      const updated = data.map((item, i) => {
        if (i === data.length - 1) {
          return { ...item, action: typeof action === 'string' ? JSON.parse(action) : action };
        }
        return item;
      });
      addChatMessage(updated);
      return [...updated];
    });
  };

  const clearPreviews = () => {
    // Revoke the data uris to avoid memory leaks
    previews().forEach((file) => URL.revokeObjectURL(file.preview));
    setPreviews([]);
  };

  // Handle errors
  const handleError = (message = 'Oops! There seems to be an error. Please try again.') => {
    setMessages((prevMessages) => {
      const messages: MessageType[] = [...prevMessages, { message: props.errorMessage || message, type: 'apiMessage' }];
      addChatMessage(messages);
      return messages;
    });
    setLoading(false);
    setUserInput('');
    scrollToBottom();
  };

  const promptClick = (prompt: string) => {
    handleSubmit(prompt);
  };

  // Handle form submission
  const handleSubmit = async (value: string, action?: IAction | undefined | null) => {
    setUserInput(value);

    if (value.trim() === '') {
      const containsAudio = previews().filter((item) => item.type === 'audio').length > 0;
      if (!(previews().length >= 1 && containsAudio)) {
        return;
      }
    }

    setLoading(true);
    scrollToBottom();

    const urls = previews().map((item) => {
      return {
        data: item.data,
        type: item.type,
        name: item.name,
        mime: item.mime,
      };
    });

    clearPreviews();

    setMessages((prevMessages) => {
      const messages: MessageType[] = [...prevMessages, { message: value, type: 'userMessage', fileUploads: urls }];
      addChatMessage(messages);
      return messages;
    });

    const body: IncomingInput = {
      question: value,
      chatId: chatId(),
    };

    if (urls && urls.length > 0) body.uploads = urls;

    if (props.chatflowConfig) body.overrideConfig = props.chatflowConfig;

    if (leadEmail()) body.leadEmail = leadEmail();

    if (action) body.action = action;

    if (isChatFlowAvailableToStream()) {
      body.socketIOClientId = socketIOClientId();
    } else {
      setMessages((prevMessages) => [...prevMessages, { message: '', type: 'apiMessage' }]);
    }

    const result = await sendMessageQuery({
      chatflowid: props.chatflowid,
      apiHost: props.apiHost,
      body,
    });

    if (result.data) {
      const data = result.data;
      const question = data.question;
      if (value === '' && question) {
        setMessages((data) => {
          const messages = data.map((item, i) => {
            if (i === data.length - 2) {
              return { ...item, message: question };
            }
            return item;
          });
          addChatMessage(messages);
          return [...messages];
        });
      }
      if (urls && urls.length > 0) {
        setMessages((data) => {
          const messages = data.map((item, i) => {
            if (i === data.length - 2) {
              if (item.fileUploads) {
                const fileUploads = item?.fileUploads.map((file) => ({
                  type: file.type,
                  name: file.name,
                  mime: file.mime,
                }));
                return { ...item, fileUploads };
              }
            }
            return item;
          });
          addChatMessage(messages);
          return [...messages];
        });
      }
      if (!isChatFlowAvailableToStream()) {
        let text = '';
        if (data.text) text = data.text;
        else if (data.json) text = JSON.stringify(data.json, null, 2);
        else text = JSON.stringify(data, null, 2);

        updateLastMessage(text, data?.chatMessageId, data?.sourceDocuments, data?.fileAnnotations, data?.agentReasoning, data?.action, data.text);
      } else {
        updateLastMessage('', data?.chatMessageId, data?.sourceDocuments, data?.fileAnnotations, data?.agentReasoning, data?.action, data.text);
      }
      setLoading(false);
      setUserInput('');
      scrollToBottom();
    }
    if (result.error) {
      const error = result.error;
      console.error(error);
      if (typeof error === 'object') {
        handleError(`Error: ${error?.message.replaceAll('Error:', ' ')}`);
        return;
      }
      if (typeof error === 'string') {
        handleError(error);
        return;
      }
      handleError();
      return;
    }
  };

  const handleActionClick = async (label: string, action: IAction | undefined | null) => {
    setUserInput(label);
    setMessages((data) => {
      const updated = data.map((item, i) => {
        if (i === data.length - 1) {
          return { ...item, action: null };
        }
        return item;
      });
      addChatMessage(updated);
      return [...updated];
    });
    handleSubmit(label, action);
  };

  const clearChat = () => {
    try {
      removeLocalStorageChatHistory(props.chatflowid);
      setChatId(
        (props.chatflowConfig?.vars as any)?.customerId ? `${(props.chatflowConfig?.vars as any).customerId.toString()}+${uuidv4()}` : uuidv4(),
      );
      const messages: MessageType[] = [
        {
          message: props.welcomeMessage ?? defaultWelcomeMessage,
          type: 'apiMessage',
        },
      ];
      if (leadsConfig()?.status && !getLocalStorageChatflow(props.chatflowid)?.lead) {
        messages.push({ message: '', type: 'leadCaptureMessage' });
      }
      setMessages(messages);
    } catch (error: any) {
      const errorData = error.response.data || `${error.response.status}: ${error.response.statusText}`;
      console.error(`error: ${errorData}`);
    }
  };

  createEffect(() => {
    if (props.starterPrompts && props.starterPrompts.length > 0) {
      const prompts = Object.values(props.starterPrompts).map((prompt) => prompt);

      return setStarterPrompts(prompts.filter((prompt) => prompt !== ''));
    }
  });

  // Auto scroll chat to bottom
  createEffect(() => {
    if (messages()) {
      if (messages().length > 1) {
        setTimeout(() => {
          chatContainer?.scrollTo(0, chatContainer.scrollHeight);
        }, 400);
      }
    }
  });

  createEffect(() => {
    if (props.fontSize && botContainer) botContainer.style.fontSize = `${props.fontSize}px`;
  });

  // eslint-disable-next-line solid/reactivity
  createEffect(async () => {
    const chatMessage = getLocalStorageChatflow(props.chatflowid);
    if (chatMessage && Object.keys(chatMessage).length) {
      if (chatMessage.chatId) setChatId(chatMessage.chatId);
      const savedLead = chatMessage.lead;
      if (savedLead) {
        setIsLeadSaved(!!savedLead);
        setLeadEmail(savedLead.email);
      }
      const loadedMessages: MessageType[] =
        chatMessage?.chatHistory?.length > 0
          ? chatMessage.chatHistory?.map((message: MessageType) => {
              const chatHistory: MessageType = {
                messageId: message?.messageId,
                message: message.message,
                type: message.type,
              };
              if (message.sourceDocuments) chatHistory.sourceDocuments = message.sourceDocuments;
              if (message.fileAnnotations) chatHistory.fileAnnotations = message.fileAnnotations;
              if (message.fileUploads) chatHistory.fileUploads = message.fileUploads;
              if (message.agentReasoning) chatHistory.agentReasoning = message.agentReasoning;
              if (message.action) chatHistory.action = message.action;
              return chatHistory;
            })
          : [{ message: props.welcomeMessage ?? defaultWelcomeMessage, type: 'apiMessage' }];

      const filteredMessages = loadedMessages.filter((message) => message.message !== '' && message.type !== 'leadCaptureMessage');
      setMessages([...filteredMessages]);
    }

    // Determine if particular chatflow is available for streaming
    const { data } = await isStreamAvailableQuery({
      chatflowid: props.chatflowid,
      apiHost: props.apiHost,
    });

    if (data) {
      setIsChatFlowAvailableToStream(data?.isStreaming ?? false);
    }

    // Get the chatbotConfig
    const result = await getChatbotConfig({
      chatflowid: props.chatflowid,
      apiHost: props.apiHost,
    });

    if (result.data) {
      const chatbotConfig = result.data;
      if (!props.starterPrompts && chatbotConfig.starterPrompts) {
        const prompts: string[] = [];
        Object.getOwnPropertyNames(chatbotConfig.starterPrompts).forEach((key) => {
          prompts.push(chatbotConfig.starterPrompts[key].prompt);
        });
        setStarterPrompts(prompts.filter((prompt) => prompt !== ''));
      }
      if (chatbotConfig.chatFeedback) {
        const chatFeedbackStatus = chatbotConfig.chatFeedback.status;
        setChatFeedbackStatus(chatFeedbackStatus);
      }
      if (chatbotConfig.uploads) {
        setUploadsConfig(chatbotConfig.uploads);
      }
      if (chatbotConfig.leads) {
        setLeadsConfig(chatbotConfig.leads);
        if (chatbotConfig.leads?.status && !getLocalStorageChatflow(props.chatflowid)?.lead) {
          setMessages((prevMessages) => [...prevMessages, { message: '', type: 'leadCaptureMessage' }]);
        }
      }
    }

    const socket = socketIOClient(props.apiHost as string);

    socket.on('connect', () => {
      setSocketIOClientId(socket.id);
    });

    socket.on('start', () => {
      setMessages((prevMessages) => [...prevMessages, { message: '', type: 'apiMessage' }]);
    });

    socket.on('sourceDocuments', updateLastMessageSourceDocuments);

    socket.on('agentReasoning', updateLastMessageAgentReasoning);

    socket.on('action', updateLastMessageAction);

    socket.on('token', updateLastMessage);

    // eslint-disable-next-line solid/reactivity
    return () => {
      setUserInput('');
      setLoading(false);
      setMessages([
        {
          message: props.welcomeMessage ?? defaultWelcomeMessage,
          type: 'apiMessage',
        },
      ]);
      if (socket) {
        socket.disconnect();
        setSocketIOClientId('');
      }
    };
  });

  const isValidURL = (url: string): URL | undefined => {
    try {
      return new URL(url);
    } catch (err) {
      return undefined;
    }
  };

  const removeDuplicateURL = (message: MessageType) => {
    const visitedURLs: string[] = [];
    const newSourceDocuments: any = [];

    message.sourceDocuments.forEach((source: any) => {
      if (isValidURL(source.metadata.source) && !visitedURLs.includes(source.metadata.source)) {
        visitedURLs.push(source.metadata.source);
        newSourceDocuments.push(source);
      } else if (!isValidURL(source.metadata.source)) {
        newSourceDocuments.push(source);
      }
    });
    return newSourceDocuments;
  };

  const addRecordingToPreviews = (blob: Blob) => {
    let mimeType = '';
    const pos = blob.type.indexOf(';');
    if (pos === -1) {
      mimeType = blob.type;
    } else {
      mimeType = blob.type.substring(0, pos);
    }

    // read blob and add to previews
    const reader = new FileReader();
    reader.readAsDataURL(blob);
    reader.onloadend = () => {
      const base64data = reader.result as FilePreviewData;
      const upload: FilePreview = {
        data: base64data,
        preview: '../assets/wave-sound.jpg',
        type: 'audio',
        name: `audio_${Date.now()}.wav`,
        mime: mimeType,
      };
      setPreviews((prevPreviews) => [...prevPreviews, upload]);
    };
  };

  const isFileAllowedForUpload = (file: File) => {
    let acceptFile = false;
    if (uploadsConfig() && uploadsConfig()?.isImageUploadAllowed && uploadsConfig()?.imgUploadSizeAndTypes) {
      const fileType = file.type;
      const sizeInMB = file.size / 1024 / 1024;
      uploadsConfig()?.imgUploadSizeAndTypes.map((allowed) => {
        if (allowed.fileTypes.includes(fileType) && sizeInMB <= allowed.maxUploadSize) {
          acceptFile = true;
        }
      });
    }
    if (!acceptFile) {
      alert(`Cannot upload file. Kindly check the allowed file types and maximum allowed size.`);
    }
    return acceptFile;
  };

  const handleFileChange = async (event: FileEvent<HTMLInputElement>) => {
    const files = event.target.files;
    if (!files || files.length === 0) {
      return;
    }
    const filesList = [];
    for (const file of files) {
      if (isFileAllowedForUpload(file) === false) {
        return;
      }
      const reader = new FileReader();
      const { name } = file;
      filesList.push(
        new Promise((resolve) => {
          reader.onload = (evt) => {
            if (!evt?.target?.result) {
              return;
            }
            const { result } = evt.target;
            resolve({
              data: result,
              preview: URL.createObjectURL(file),
              type: 'file',
              name: name,
              mime: file.type,
            });
          };
          reader.readAsDataURL(file);
        }),
      );
    }

    const newFiles = await Promise.all(filesList);
    setPreviews((prevPreviews) => [...prevPreviews, ...(newFiles as FilePreview[])]);
  };

  const handleDrag = (e: DragEvent) => {
    if (uploadsConfig()?.isImageUploadAllowed) {
      e.preventDefault();
      e.stopPropagation();
      if (e.type === 'dragenter' || e.type === 'dragover') {
        setIsDragActive(true);
      } else if (e.type === 'dragleave') {
        setIsDragActive(false);
      }
    }
  };

  const handleDrop = async (e: InputEvent | DragEvent) => {
    if (!uploadsConfig()?.isImageUploadAllowed) {
      return;
    }
    e.preventDefault();
    setIsDragActive(false);
    const files = [];
    if (e.dataTransfer && e.dataTransfer.files.length > 0) {
      for (const file of e.dataTransfer.files) {
        if (isFileAllowedForUpload(file) === false) {
          return;
        }
        const reader = new FileReader();
        const { name } = file;
        files.push(
          new Promise((resolve) => {
            reader.onload = (evt) => {
              if (!evt?.target?.result) {
                return;
              }
              const { result } = evt.target;
              let previewUrl;
              if (file.type.startsWith('audio/')) {
                previewUrl = '../assets/wave-sound.jpg';
              } else if (file.type.startsWith('image/')) {
                previewUrl = URL.createObjectURL(file);
              }
              resolve({
                data: result,
                preview: previewUrl,
                type: 'file',
                name: name,
                mime: file.type,
              });
            };
            reader.readAsDataURL(file);
          }),
        );
      }

      const newFiles = await Promise.all(files);
      setPreviews((prevPreviews) => [...prevPreviews, ...(newFiles as FilePreview[])]);
    }

    if (e.dataTransfer && e.dataTransfer.items) {
      for (const item of e.dataTransfer.items) {
        if (item.kind === 'string' && item.type.match('^text/uri-list')) {
          item.getAsString((s: string) => {
            const upload: FilePreview = {
              data: s,
              preview: s,
              type: 'url',
              name: s.substring(s.lastIndexOf('/') + 1),
              mime: '',
            };
            setPreviews((prevPreviews) => [...prevPreviews, upload]);
          });
        } else if (item.kind === 'string' && item.type.match('^text/html')) {
          item.getAsString((s: string) => {
            if (s.indexOf('href') === -1) return;
            //extract href
            const start = s.substring(s.indexOf('href') + 6);
            const hrefStr = start.substring(0, start.indexOf('"'));

            const upload: FilePreview = {
              data: hrefStr,
              preview: hrefStr,
              type: 'url',
              name: hrefStr.substring(hrefStr.lastIndexOf('/') + 1),
              mime: '',
            };
            setPreviews((prevPreviews) => [...prevPreviews, upload]);
          });
        }
      }
    }
  };

  const handleDeletePreview = (itemToDelete: FilePreview) => {
    if (itemToDelete.type === 'file') {
      URL.revokeObjectURL(itemToDelete.preview); // Clean up for file
    }
    setPreviews(previews().filter((item) => item !== itemToDelete));
  };

  const onMicrophoneClicked = () => {
    setIsRecording(true);
    startAudioRecording(setIsRecording, setRecordingNotSupported, setElapsedTime);
  };

  const onRecordingCancelled = () => {
    if (!recordingNotSupported) cancelAudioRecording();
    setIsRecording(false);
    setRecordingNotSupported(false);
  };

  const onRecordingStopped = async () => {
    setIsLoadingRecording(true);
    stopAudioRecording(addRecordingToPreviews);
  };

  const getInputDisabled = (): boolean => {
    const messagesArray = messages();
    const disabled =
      loading() ||
      !props.chatflowid ||
      (leadsConfig()?.status && !isLeadSaved()) ||
      (messagesArray[messagesArray.length - 1].action && Object.keys(messagesArray[messagesArray.length - 1].action as any).length > 0);
    if (disabled) {
      return true;
    }
    return false;
  };

  createEffect(
    // listen for changes in previews
    on(previews, (uploads) => {
      // wait for audio recording to load and then send
      const containsAudio = uploads.filter((item) => item.type === 'audio').length > 0;
      if (uploads.length >= 1 && containsAudio) {
        setIsRecording(false);
        setRecordingNotSupported(false);
        promptClick('');
      }

      return () => {
        setPreviews([]);
      };
    }),
  );
  return (
    <>
      <div
        ref={botContainer}
        class={'relative flex w-full h-full text-base overflow-hidden bg-cover bg-center flex-col items-center chatbot-container ' + props.class}
        onDragEnter={handleDrag}
      >
        {isDragActive() && (
          <div
            class="absolute top-0 left-0 bottom-0 right-0 w-full h-full z-50"
            onDragEnter={handleDrag}
            onDragLeave={handleDrag}
            onDragEnd={handleDrag}
            onDragOver={handleDrag}
            onDrop={handleDrop}
          />
        )}
        {isDragActive() && uploadsConfig()?.isImageUploadAllowed && (
          <div
            class="absolute top-0 left-0 bottom-0 right-0 flex flex-col items-center justify-center bg-black/60 backdrop-blur-sm text-white z-40 gap-2 border-2 border-dashed"
            style={{ 'border-color': props.bubbleBackgroundColor }}
          >
            <h2 class="text-xl font-semibold">Drop here to upload</h2>
            <For each={uploadsConfig()?.imgUploadSizeAndTypes}>
              {(allowed) => {
                return (
                  <>
                    <span>{allowed.fileTypes?.join(', ')}</span>
                    <span>Max Allowed Size: {allowed.maxUploadSize} MB</span>
                  </>
                );
              }}
            </For>
          </div>
        )}

        {props.showTitle ? (
          <div
            class="flex flex-row items-center w-full h-[50px] absolute top-0 left-0 z-10"
            style={{
              background: props.bubbleBackgroundColor,
              color: props.bubbleTextColor,
              'border-top-left-radius': props.isFullPage ? '0px' : '6px',
              'border-top-right-radius': props.isFullPage ? '0px' : '6px',
            }}
          >
            <Show when={props.titleAvatarSrc}>
              <>
                <div style={{ width: '15px' }} />
                <Avatar initialAvatarSrc={props.titleAvatarSrc} />
              </>
            </Show>
            <Show when={props.title}>
              <span class="px-3 whitespace-pre-wrap font-semibold max-w-full">{props.title}</span>
            </Show>
            <div style={{ flex: 1 }} />
            <DeleteButton
              sendButtonColor={props.bubbleTextColor}
              type="button"
              isDisabled={messages().length === 1}
              class="my-2 ml-2"
              on:click={clearChat}
            >
              <span style={{ 'font-family': 'Poppins, sans-serif' }}>Clear</span>
            </DeleteButton>
          </div>
        ) : null}
        <div class="flex flex-col w-full h-full justify-start z-0">
          <div
            ref={chatContainer}
            class="overflow-y-scroll flex flex-col flex-grow min-w-full w-full px-3 pt-[70px] relative scrollable-container chatbot-chat-view scroll-smooth"
          >
            <For each={[...messages()]}>
              {(message, index) => {
                return (
                  <>
                    {message.type === 'userMessage' && (
                      <GuestBubble
                        message={message}
                        apiHost={props.apiHost}
                        chatflowid={props.chatflowid}
                        chatId={chatId()}
                        backgroundColor={props.userMessage?.backgroundColor}
                        textColor={props.userMessage?.textColor}
                        showAvatar={props.userMessage?.showAvatar}
                        avatarSrc={props.userMessage?.avatarSrc}
                        fontSize={props.fontSize}
                      />
                    )}
                    {message.type === 'apiMessage' && (
                      <BotBubble
                        message={message}
                        fileAnnotations={message.fileAnnotations}
                        chatflowid={props.chatflowid}
                        chatId={chatId()}
                        apiHost={props.apiHost}
                        backgroundColor={props.botMessage?.backgroundColor}
                        textColor={props.botMessage?.textColor}
                        feedbackColor={props.feedback?.color}
                        showAvatar={props.botMessage?.showAvatar}
                        avatarSrc={props.botMessage?.avatarSrc}
                        chatFeedbackStatus={chatFeedbackStatus()}
                        fontSize={props.fontSize}
                        isLoading={loading() && index() === messages().length - 1}
                        showAgentMessages={props.showAgentMessages}
                        handleActionClick={(label, action) => handleActionClick(label, action)}
                      />
                    )}
                    {message.type === 'leadCaptureMessage' && leadsConfig()?.status && !getLocalStorageChatflow(props.chatflowid)?.lead && (
                      <LeadCaptureBubble
                        message={message}
                        chatflowid={props.chatflowid}
                        chatId={chatId()}
                        apiHost={props.apiHost}
                        backgroundColor={props.botMessage?.backgroundColor}
                        textColor={props.botMessage?.textColor}
                        fontSize={props.fontSize}
                        showAvatar={props.botMessage?.showAvatar}
                        avatarSrc={props.botMessage?.avatarSrc}
                        leadsConfig={leadsConfig()}
                        sendButtonColor={props.textInput?.sendButtonColor}
                        isLeadSaved={isLeadSaved()}
                        setIsLeadSaved={setIsLeadSaved}
                        setLeadEmail={setLeadEmail}
                      />
                    )}
                    {message.type === 'userMessage' && loading() && index() === messages().length - 1 && <LoadingBubble />}
                    {message.type === 'apiMessage' && message.message === '' && loading() && index() === messages().length - 1 && <LoadingBubble />}
                    {message.sourceDocuments && message.sourceDocuments.length && (
                      <div style={{ display: 'flex', 'flex-direction': 'row', width: '100%', 'flex-wrap': 'wrap' }}>
                        <For each={[...removeDuplicateURL(message)]}>
                          {(src) => {
                            const URL = isValidURL(src.metadata.source);
                            return (
                              <SourceBubble
                                pageContent={URL ? URL.pathname : src.pageContent}
                                metadata={src.metadata}
                                onSourceClick={() => {
                                  if (URL) {
                                    window.open(src.metadata.source, '_blank');
                                  } else {
                                    setSourcePopupSrc(src);
                                    setSourcePopupOpen(true);
                                  }
                                }}
                              />
                            );
                          }}
                        </For>
                      </div>
                    )}
                  </>
                );
              }}
            </For>
          </div>
          <Show when={messages().length === 1}>
            <Show when={starterPrompts().length > 0}>
              <div class="w-full flex flex-row flex-wrap px-5 py-[10px] gap-2">
                <For each={[...starterPrompts()]}>
                  {(key) => (
                    <StarterPromptBubble
                      prompt={key}
                      onPromptClick={() => promptClick(key)}
                      starterPromptFontSize={botProps.starterPromptFontSize} // Pass it here as a number
                    />
                  )}
                </For>
              </div>
            </Show>
          </Show>
          <Show when={previews().length > 0}>
            <div class="w-full flex items-center justify-start gap-2 px-5 pt-2 border-t border-[#eeeeee]">
              <For each={[...previews()]}>
                {(item) => (
                  <>
                    {item.mime.startsWith('image/') ? (
                      <button
                        class="group w-12 h-12 flex items-center justify-center relative rounded-[10px] overflow-hidden transition-colors duration-200"
                        onClick={() => handleDeletePreview(item)}
                      >
                        <img class="w-full h-full bg-cover" src={item.data as string} />
                        <span class="absolute hidden group-hover:flex items-center justify-center z-10 w-full h-full top-0 left-0 bg-black/10 rounded-[10px] transition-colors duration-200">
                          <TrashIcon />
                        </span>
                      </button>
                    ) : (
                      <div
                        class={`inline-flex basis-auto flex-grow-0 flex-shrink-0 justify-between items-center rounded-xl h-12 p-1 mr-1 bg-gray-500`}
                        style={{
                          width: `${
                            chatContainer ? (botProps.isFullPage ? chatContainer?.offsetWidth / 4 : chatContainer?.offsetWidth / 2) : '200'
                          }px`,
                        }}
                      >
                        <audio class="block bg-cover bg-center w-full h-full rounded-none text-transparent" controls src={item.data as string} />
                        <button class="w-7 h-7 flex items-center justify-center bg-transparent p-1" onClick={() => handleDeletePreview(item)}>
                          <TrashIcon color="white" />
                        </button>
                      </div>
                    )}
                  </>
                )}
              </For>
            </div>
          </Show>
          <div class="w-full px-5 pt-2 pb-1">
            {isRecording() ? (
              <>
                {recordingNotSupported() ? (
                  <div class="w-full flex items-center justify-between p-4 border border-[#eeeeee]">
                    <div class="w-full flex items-center justify-between gap-3">
                      <span class="text-base">To record audio, use modern browsers like Chrome or Firefox that support audio recording.</span>
                      <button
                        class="py-2 px-4 justify-center flex items-center bg-red-500 text-white rounded-md"
                        type="button"
                        onClick={() => onRecordingCancelled()}
                      >
                        Okay
                      </button>
                    </div>
                  </div>
                ) : (
                  <div
                    class="h-[58px] flex items-center justify-between chatbot-input border border-[#eeeeee]"
                    data-testid="input"
                    style={{
                      margin: 'auto',
                      'background-color': props.textInput?.backgroundColor ?? defaultBackgroundColor,
                      color: props.textInput?.textColor ?? defaultTextColor,
                    }}
                  >
                    <div class="flex items-center gap-3 px-4 py-2">
                      <span>
                        <CircleDotIcon color="red" />
                      </span>
                      <span>{elapsedTime() || '00:00'}</span>
                      {isLoadingRecording() && <span class="ml-1.5">Sending...</span>}
                    </div>
                    <div class="flex items-center">
                      <CancelButton buttonColor={props.textInput?.sendButtonColor} type="button" class="m-0" on:click={onRecordingCancelled}>
                        <span style={{ 'font-family': 'Poppins, sans-serif' }}>Send</span>
                      </CancelButton>
                      <SendButton
                        sendButtonColor={props.textInput?.sendButtonColor}
                        type="button"
                        isDisabled={loading()}
                        class="m-0"
                        on:click={onRecordingStopped}
                      >
                        <span style={{ 'font-family': 'Poppins, sans-serif' }}>Send</span>
                      </SendButton>
                    </div>
                  </div>
                )}
              </>
            ) : (
              <TextInput
                backgroundColor={props.textInput?.backgroundColor}
                textColor={props.textInput?.textColor}
                placeholder={props.textInput?.placeholder}
                sendButtonColor={props.textInput?.sendButtonColor}
                maxChars={props.textInput?.maxChars}
                maxCharsWarningMessage={props.textInput?.maxCharsWarningMessage}
                autoFocus={props.textInput?.autoFocus}
                fontSize={props.fontSize}
                disabled={getInputDisabled()}
                defaultValue={userInput()}
                onSubmit={handleSubmit}
                uploadsConfig={uploadsConfig()}
                setPreviews={setPreviews}
                onMicrophoneClicked={onMicrophoneClicked}
                handleFileChange={handleFileChange}
                sendMessageSound={props.textInput?.sendMessageSound}
                sendSoundLocation={props.textInput?.sendSoundLocation}
              />
            )}
          </div>
          <Badge
            footer={props.footer}
            badgeBackgroundColor={props.badgeBackgroundColor}
            poweredByTextColor={props.poweredByTextColor}
            botContainer={botContainer}
          />
        </div>
      </div>
      {sourcePopupOpen() && <Popup isOpen={sourcePopupOpen()} value={sourcePopupSrc()} onClose={() => setSourcePopupOpen(false)} />}
    </>
  );
};<|MERGE_RESOLUTION|>--- conflicted
+++ resolved
@@ -111,11 +111,8 @@
   isFullPage?: boolean;
   footer?: FooterTheme;
   observersConfig?: observersConfigType;
-<<<<<<< HEAD
   starterPrompts?: string[];
-=======
   starterPromptFontSize?: number;
->>>>>>> fc330844
 };
 
 export type LeadsConfig = {
