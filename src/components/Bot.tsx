--- conflicted
+++ resolved
@@ -1976,7 +1976,6 @@
                         </SendButton>
                       </div>
                     </div>
-<<<<<<< HEAD
                   )}
                 </>
               ) : (
@@ -1995,6 +1994,7 @@
                   onSubmit={handleSubmit}
                   uploadsConfig={uploadsConfig()}
                   isFullFileUpload={fullFileUpload()}
+                  fullFileUploadAllowedTypes={fullFileUploadAllowedTypes()}
                   setPreviews={setPreviews}
                   onMicrophoneClicked={onMicrophoneClicked}
                   handleFileChange={handleFileChange}
@@ -2011,37 +2011,6 @@
               poweredByTextColor={props.poweredByTextColor}
               botContainer={botContainer}
             />
-=======
-                  </div>
-                )}
-              </>
-            ) : (
-              <TextInput
-                backgroundColor={props.textInput?.backgroundColor}
-                textColor={props.textInput?.textColor}
-                placeholder={props.textInput?.placeholder}
-                sendButtonColor={props.textInput?.sendButtonColor}
-                maxChars={props.textInput?.maxChars}
-                maxCharsWarningMessage={props.textInput?.maxCharsWarningMessage}
-                autoFocus={props.textInput?.autoFocus}
-                fontSize={props.fontSize}
-                disabled={getInputDisabled()}
-                inputValue={userInput()}
-                onInputChange={(value) => setUserInput(value)}
-                onSubmit={handleSubmit}
-                uploadsConfig={uploadsConfig()}
-                isFullFileUpload={fullFileUpload()}
-                fullFileUploadAllowedTypes={fullFileUploadAllowedTypes()}
-                setPreviews={setPreviews}
-                onMicrophoneClicked={onMicrophoneClicked}
-                handleFileChange={handleFileChange}
-                sendMessageSound={props.textInput?.sendMessageSound}
-                sendSoundLocation={props.textInput?.sendSoundLocation}
-                enableInputHistory={true}
-                maxHistorySize={10}
-              />
-            )}
->>>>>>> c904dcf5
           </div>
         </div>
       )}
