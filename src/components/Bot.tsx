--- conflicted
+++ resolved
@@ -15,12 +15,7 @@
 import { StarterPromptBubble } from './bubbles/StarterPromptBubble';
 import { BotMessageTheme, FooterTheme, TextInputTheme, UserMessageTheme, FeedbackTheme, DisclaimerPopUpTheme } from '@/features/bubble/types';
 import { Badge } from './Badge';
-<<<<<<< HEAD
-import { Popup } from '@/features/popup';
-=======
-import socketIOClient from 'socket.io-client';
 import { Popup, DisclaimerPopup } from '@/features/popup';
->>>>>>> b32def99
 import { Avatar } from '@/components/avatars/Avatar';
 import { DeleteButton, SendButton } from '@/components/buttons/SendButton';
 import { FilePreview } from '@/components/inputs/textInput/components/FilePreview';
@@ -28,13 +23,9 @@
 import { CancelButton } from './buttons/CancelButton';
 import { cancelAudioRecording, startAudioRecording, stopAudioRecording } from '@/utils/audioRecording';
 import { LeadCaptureBubble } from '@/components/bubbles/LeadCaptureBubble';
-<<<<<<< HEAD
-import { removeLocalStorageChatHistory, getLocalStorageChatflow, setLocalStorageChatflow } from '@/utils';
+import { removeLocalStorageChatHistory, getLocalStorageChatflow, setLocalStorageChatflow, setCookie, getCookie } from '@/utils';
 import { cloneDeep } from 'lodash';
 import { EventStreamContentType, fetchEventSource } from '@microsoft/fetch-event-source';
-=======
-import { removeLocalStorageChatHistory, getLocalStorageChatflow, setLocalStorageChatflow, setCookie, getCookie } from '@/utils';
->>>>>>> b32def99
 
 export type FileEvent<T = EventTarget> = {
   target: T;
@@ -1275,6 +1266,7 @@
                         isLoading={loading() && index() === messages().length - 1}
                         showAgentMessages={props.showAgentMessages}
                         handleActionClick={(label, action) => handleActionClick(label, action)}
+                        sourceDocsTitle={props.sourceDocsTitle}
                         handleSourceDocumentsClick={(sourceDocuments) => {
                           setSourcePopupSrc(sourceDocuments);
                           setSourcePopupOpen(true);
@@ -1301,38 +1293,6 @@
                     )}
                     {message.type === 'userMessage' && loading() && index() === messages().length - 1 && <LoadingBubble />}
                     {message.type === 'apiMessage' && message.message === '' && loading() && index() === messages().length - 1 && <LoadingBubble />}
-<<<<<<< HEAD
-=======
-                    {message.sourceDocuments && message.sourceDocuments.length && (
-                      <>
-                        <Show when={sourceDocsTitle}>
-                          <span class="px-2 py-[10px] font-semibold">{sourceDocsTitle}</span>
-                        </Show>
-
-                        <div style={{ display: 'flex', 'flex-direction': 'row', 'flex-wrap': 'wrap', width: '100%' }}>
-                          <For each={[...removeDuplicateURL(message)]}>
-                            {(src) => {
-                              const URL = isValidURL(src.metadata.source);
-                              return (
-                                <SourceBubble
-                                  pageContent={URL ? URL.pathname : src.pageContent}
-                                  metadata={src.metadata}
-                                  onSourceClick={() => {
-                                    if (URL) {
-                                      window.open(src.metadata.source, '_blank');
-                                    } else {
-                                      setSourcePopupSrc(src);
-                                      setSourcePopupOpen(true);
-                                    }
-                                  }}
-                                />
-                              );
-                            }}
-                          </For>
-                        </div>
-                      </>
-                    )}
->>>>>>> b32def99
                   </>
                 );
               }}
